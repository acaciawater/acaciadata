# -*- coding: utf-8 -*-
'''
Created on Jun 3, 2014

@author: theo
'''
import logging
import matplotlib
from django.core.exceptions import MultipleObjectsReturned
from django.core.mail.message import EmailMessage
from acacia.meetnet.models import MeteoData
from acacia.data.util import get_address
from __builtin__ import False

matplotlib.use('agg')
import matplotlib.pylab as plt
from matplotlib import rcParams
from StringIO import StringIO
import math, pytz
import os,re
import datetime
import binascii
import numpy as np
import zipfile

from django.template.loader import render_to_string
from django.core.files.base import ContentFile
from django.conf import settings

from acacia.data.models import Project, Generator, DataPoint, MeetLocatie, SourceFile, Chart, Series,\
    Parameter
from acacia.data.generators import sws
from acacia.data.knmi.models import Station, NeerslagStation
from .models import Well, Screen, Datalogger, MonFile, Channel, LoggerDatasource

rcParams['font.family'] = 'sans-serif'
rcParams['font.size'] = '8'

logger = logging.getLogger(__name__)

def set_well_address(well,override=False):
    ''' sets well's address fields using google geocoding api '''
    loc = well.latlon()
    data = get_address(loc.x, loc.y)

    def setat(obj,att,val,force=False):
        value = getattr(obj,att)
        if not value or force:
            setattr(obj,att,val)
            
    for address in data['results']:
        logger.debug(address.get('formatted_address','Geen adres'))
        # first result is closest address
        found = False
        for comp in address['address_components']:
            types = comp['types']
            value = comp['long_name']
            if 'street_number' in types:
                setat(well,'huisnummer',value)
                found = True
            elif 'route' in types:
                setat(well,'straat',value)
                found = True
            elif 'locality' in types:
                setat(well,'plaats',value)
                found = True
            elif 'postal_code' in types:
                setat(well,'postcode',value)
                found = True
        if found:
            return True
    return False

# thumbnail size and resolution
THUMB_DPI=72
THUMB_SIZE=(12,5) # inch

def getcolor(index):
    colors = ['blue', 'red', 'green', 'black', 'orange', 'purple', 'brown', 'grey' ]
    index = index % len(colors) 
    return colors[index]

def screencolor(screen):
    return getcolor(screen.nr-1)

def chart_for_screen(screen,start=None,stop=None,loggerpos=True):
    fig=plt.figure(figsize=THUMB_SIZE)
    ax=fig.gca()

    datemin=start or datetime.datetime(2013,1,1)
    datemax=stop or datetime.datetime(2017,12,31)
    if start or stop:
        ax.set_xlim(datemin, datemax)

    plt.grid(linestyle='-', color='0.9')
    ncol = 0

    # sensor positie tov NAP berekenen en aan grafiek toevoegen
    if loggerpos and screen.refpnt is not None:
        depths = screen.loggerpos_set.filter(depth__isnull=False).order_by('start_date').values_list('start_date','end_date','depth')
        if len(depths)>0:
            data = []
            last = None
            for start,end,depth in depths:
                if last:
                    data.append((start,last))
                value = screen.refpnt - depth
                data.append((start,value))
                last = value
            data.append((end,last))    
            x,y = zip(*data)
            plt.plot_date(x,y,'--',label='diverpositie',color='orange')
            ncol += 1

    data = screen.get_levels('nap',rule='H')
#    n = len(data) / (THUMB_SIZE[0]*THUMB_DPI)
#     if n > 1:
#         #use data thinning: take very nth row
#         data = data[::n]
    if len(data)>0:
        x,y = zip(*data)
        plt.plot_date(x, y, '-', label='loggerdata',color='blue')
        ncol += 1

    # handpeilingen toevoegen
    hand = screen.get_hand('nap')
    if len(hand)>0:
        x,y = zip(*hand)
        plt.plot_date(x, y, 'o',label='handpeiling',color='red')
        ncol += 1
        
    # maaiveld toevoegen
    plt.axhline(y=screen.well.maaiveld, linestyle='--', label='maaiveld',color='green')
    ncol += 1

    plt.title(screen)
    plt.ylabel('m tov NAP')
    plt.legend(bbox_to_anchor=(0.5, -0.1), loc='upper center',ncol=ncol,frameon=False)
    
    img = StringIO() 
    plt.savefig(img,bbox_inches='tight', format='png')
    plt.close()    
    return img.getvalue()

def chart_for_well(well,start=None,stop=None):
    fig=plt.figure(figsize=THUMB_SIZE)
    ax=fig.gca()
    datemin=start or datetime.datetime(2013,1,1)
    datemax=stop or datetime.datetime(2017,12,31)
    if start or stop:
        ax.set_xlim(datemin, datemax)
    plt.grid(linestyle='-', color='0.9')
    ncol = 0
    index = 0
    for screen in well.screen_set.all():
        data = screen.get_levels('nap',rule='H')
#         n = len(data) / (THUMB_SIZE[0]*THUMB_DPI)
#         if n > 1:
#             #use data thinning: take very nth row
#             data = data[::n]
        if len(data)>0:
            x,y = zip(*data)
            color=getcolor(index)
            plt.plot_date(x, y, '-',label='filter {}'.format(screen.nr),color=color)
            ncol += 1

            hand = screen.get_hand('nap')
            if len(hand)>0:
                x,y = zip(*hand)
                if well.screen_set.count() == 1:
                    color = 'red'
                plt.plot_date(x, y, 'o', color=color)
                ncol += 1

            index += 1
            
    plt.ylabel('m tov NAP')

    mv = screen.well.maaiveld or screen.well.ahn
    if mv:
        plt.axhline(y=mv, linestyle='--', label='maaiveld',color='green')
        ncol += 1

    plt.legend(bbox_to_anchor=(0.5, -0.1), loc='upper center',ncol=min(ncol,5),frameon=False)
    plt.title(well)

    img = StringIO() 
    plt.savefig(img,format='png',bbox_inches='tight')
    plt.close()    
    return img.getvalue()

def encode_chart(chart):
    return 'data:image/png;base64,' + chart.encode('base64')

def make_chart(obj):
    if isinstance(obj,Well):
        return chart_for_well(obj)
    elif isinstance(obj,Screen):
        return chart_for_screen(obj)
    else:
        raise Exception('make_chart(): object must be a well or a screen')
    
def make_encoded_chart(obj):
    return encode_chart(make_chart(obj))

def get_baro(screen,baros):
    ''' get series with air pressure '''
    well = screen.well
    if not hasattr(well,'meteo') or well.meteo.baro is None:
        logger.error('Luchtdruk ontbreekt voor put {well}'.format(well=well))
        return None
    
    baroseries = well.meteo.baro
    #logger.info('Luchtdruk: {}'.format(baroseries))
    if baroseries in baros:
        baro = baros[baroseries]
    else:
        baro = baroseries.to_pandas()

        # if baro datasource = KNMI then convert from hPa to cm H2O
        dsbaro = baroseries.datasource()
        if dsbaro:
            gen = dsbaro.generator
            if 'knmi' in gen.name.lower() or 'knmi' in gen.classname.lower():
                # TODO: use g at  baro location, not well location
                baro = baro / (screen.well.g or 9.80638)
        
        baros[baroseries] = baro
    return baro
    
def recomp(screen,series,baros={}):
    ''' re-compensate timeseries '''

    seriesdata = None
    monfiles = screen.get_monfiles()
    if not monfiles:
        logger.warning('Geen monfiles gevonden voor {}'.format(screen))
        logger.warning('Reeds gecompenseerde gegevens ophalen'.format(screen))
        return series.get_series_data(data=None)

    for mon in monfiles:
        print mon.start_date, mon.end_date, mon
        mondata = mon.get_data()
        if isinstance(mondata,dict):
            mondata = mondata.itervalues().next()

        if mondata is None or mondata.empty:
            logger.error('No data found in {}'.format(mon))
            continue

        if 'LEVEL' in mondata:
            # no need for compensation, data is cm wrt reference level (NAP) 
            data = mondata['LEVEL']
            data = series.do_postprocess(data/100)
            
        elif 'PRESSURE' in mondata:
            logpos = mon.source
            if logpos.refpnt is None:
                logger.warning('Referentiepunt ontbreekt voor {pos}'.format(pos=logpos))
                continue
            if logpos.depth is None:
                logger.warning('Inhangdiepte ontbreekt voor {pos}'.format(pos=logpos))
                continue
            
            data = mondata['PRESSURE']
            data = series.do_postprocess(data)

            # get barometric pressure            
            try:
                baro = get_baro(screen, baros)
                if baro is None or baro.empty:
                    continue
            except Exception as e:
                logger.error('Error retrieving barometric pressure: '+str(e))
                continue

            # issue warning if data has points beyond timespan of barometer
            barostart = baro.index[0]
            dataend = data.index[0]
            if dataend < barostart:
                logger.warning('Geen luchtdruk gegevens beschikbaar vóór {}'.format(barostart))
                continue
            baroend = baro.index[-1]
            datastart = data.index[0]
            if datastart > baroend:
                logger.warning('Geen luchtdruk gegevens beschikbaar na {}'.format(baroend))
                continue

            adata, abaro = data.align(baro)
            abaro = abaro.interpolate(method='time')
            abaro = abaro.reindex(data.index)
            abaro[:barostart] = np.NaN
            abaro[baroend:] = np.NaN
            data = data - abaro

            data.dropna(inplace=True)
            
            #clear datapoints with less than 5 cm of water
            data[data<5] = np.nan
            # count dry values
            dry = data.isnull().sum()
            if dry:
                logger.warning('Logger {}, MON file {}: {} out of {} measurements have less than 5 cm of water'.format(unicode(logpos),mon,dry,data.size))
            
            data = data / 100 + (logpos.refpnt - logpos.depth)
            
        else:
            # no pressure or level in monfile
            logger.error('Geen "PRESSURE" of "LEVEL" parameter gevonden in monfile {}'.format(mon))
            continue

        if seriesdata is None:
            seriesdata = data
        else:
            seriesdata = seriesdata.append(data)

    data = seriesdata
    if data is None:
        logger.warning('No data for {}'.format(screen))
        return

    tz = pytz.timezone(series.timezone)
    data = series.do_postprocess(data)
    series.datapoints.all().delete()
    series.create_points(data,tz)
    series.unit = 'm tov NAP'
    series.update_properties()
    series.make_thumbnail()
    series.save()
    series.validate(reset=True)

# def convert_to_nap(screen,series,parameter='Waterstand'):
#     ''' offset timeseries from surface to NAP '''
#     
#     seriesdata = None
#     for logpos in screen.loggerpos_set.all().order_by('start_date'):
#         if logpos.refpnt is None:
#             logger.warning('Referentiepunt ontbreekt voor {pos}'.format(pos=logpos))
#             continue
#         for ds in logpos.logger.datasources.all():
#             print ' ', logpos.logger, logpos.start_date, logpos.refpnt
#             try:
#                 data = ds.get_data()
#             except Exception as e:
#                 logger.error('Error reading {}: {}'.format(ds,e))
#                 continue
#             if not data:
#                 logger.error('No data found in {}'.format(ds))
#                 continue
# 
#             if isinstance(data,dict):
#                 data = data.itervalues().next()
# 
#             if not parameter in data:
#                 logger.error('parameter {} not found in file {}'.format(parameter, ds))
#             
#             data = data[parameter]
#             data = series.do_postprocess(data)
#             data = data + logpos.refpnt
#             if seriesdata is None:
#                 seriesdata = data
#             else:
#                 seriesdata = seriesdata.append(data)
#     return seriesdata
#
# def get_series_data1(screen,series,parameter='Waterstand'):
#     
#     seriesdata = None
#     for logpos in screen.loggerpos_set.all().order_by('start_date'):
#         for ds in logpos.logger.datasources.all():
#             print ' ', logpos.logger, logpos.start_date, logpos.refpnt
#             try:
#                 data = ds.get_data()
#             except Exception as e:
#                 logger.error('Error reading {}: {}'.format(ds,e))
#                 continue
#             if not data:
#                 logger.error('No data found in {}'.format(ds))
#                 continue
# 
#             if isinstance(data,dict):
#                 data = data.itervalues().next()
# 
#             if not parameter in data:
#                 logger.error('parameter {} not found in file {}'.format(parameter, ds))
#             
#             data = data[parameter]
#             data = series.do_postprocess(data)
#             if seriesdata is None:
#                 seriesdata = data
#             else:
#                 seriesdata = seriesdata.append(data)
#     return seriesdata
#
# def compensate1(screen,series,baros,parameter='PRESSURE'):
#     ''' compensate for air pressure '''
#     well = screen.well
#     if not hasattr(well,'meteo') or well.meteo.baro is None:
#         logger.error('Luchtdruk ontbreekt voor put {well}'.format(well=well))
#         return None
#     
#     baroseries = well.meteo.baro
#     logger.info('Compenseren voor luchtdrukreeks {}'.format(baroseries))
#     if baroseries in baros:
#         baro = baros[baroseries]
#     else:
#         baro = baroseries.to_pandas()
# 
#         # if baro datasource = KNMI then convert from hPa to cm H2O
#         dsbaro = baroseries.datasource()
#         if dsbaro:
#             gen = dsbaro.generator
#             if 'knmi' in gen.name.lower() or 'knmi' in gen.classname.lower():
#                 # TODO: use g at  baro location, not well location
#                 baro = baro / (screen.well.g or 9.80638)
#         
#         baros[baroseries] = baro
#         
#     seriesdata = None
#     sumdry = 0
#     for logpos in screen.loggerpos_set.all().order_by('start_date'):
#         if logpos.refpnt is None:
#             logger.warning('Referentiepunt ontbreekt voor {pos}'.format(pos=logpos))
#             continue
#         if logpos.depth is None:
#             logger.warning('Inhangdiepte ontbreekt voor {pos}'.format(pos=logpos))
#             continue
# 
#         # invalidate statistics
#         logpos.clear_stats()
#         
#         for mon in logpos.monfile_set.all().order_by('start_date'):
#             print ' ', logpos.logger, logpos.start_date, mon
#             try:
#                 mondata = mon.get_data()
#             except Exception as e:
#                 logger.error('Error reading {}: {}'.format(mon,e))
#                 continue
#             if not mondata:
#                 logger.error('No data found in {}'.format(mon))
#                 continue
# 
#             if isinstance(mondata,dict):
#                 # Nov 2016: new signature for get_data 
#                 mondata = mondata.itervalues().next()
# 
#             data = mondata[parameter]
#             data = series.do_postprocess(data)
#             
#             # issue warning if data has points beyond timespan of barometer
#             barostart = baro.index[0]
#             dataend = data.index[0]
#             if dataend < barostart:
#                 logger.warning('Geen luchtdruk gegevens beschikbaar voor {}'.format(barostart))
#                 continue
#             baroend = baro.index[-1]
#             datastart = data.index[0]
#             if datastart > baroend:
#                 logger.warning('Geen luchtdruk gegevens beschikbaar na {}'.format(baroend))
#                 continue
# 
#             adata, abaro = data.align(baro)
#             abaro = abaro.interpolate(method='time')
#             abaro = abaro.reindex(data.index)
#             abaro[:barostart] = np.NaN
#             abaro[baroend:] = np.NaN
#             data = data - abaro
# 
#             data.dropna(inplace=True)
#             
#             # clip logger data on timerange of baros data
#             # data = data[max(barostart,datastart):min(baroend,dataend)]
# 
#             #clear datapoints with less than 2 cm of water
#             data[data<2] = np.nan
#             # count dry values
#             dry = data.isnull().sum()
#             if dry:
#                 logger.warning('Logger {}, MON file {}: {} out of {} measurements have less than 2 cm of water'.format(unicode(logpos),mon,dry,data.size))
#             sumdry += dry
#             
#             data = data / 100 + (logpos.refpnt - logpos.depth)
#             if seriesdata is None:
#                 seriesdata = data
#             else:
#                 seriesdata = seriesdata.append(data)
#     if sumdry:
#         logger.warning('Screen {}: {} out of {} measurements have less than 2 cm of water'.format(unicode(screen),sumdry,seriesdata.size))
#                 
#     return seriesdata
# 
# def recomp1(screen,series,baros={}):
#     ''' re-compensate timeseries for screen '''
#     loggers = screen.get_loggers()
#     data = None
#     for datalogger in loggers:
#         for ds in datalogger.datasources.all():
#             if ds:
#                 gen = ds.generator.classname.lower()
#                 if 'sws.diver' in gen:
#                     dsdata = None
#                     pressureParameter = ds.parameter_set.filter(name='PRESSURE').first()
#                     if pressureParameter:
#                         dsdata=compensate(screen, series, baros, 'PRESSURE')
#                     levelParameter = ds.parameter_set.filter(name='LEVEL').first()
#                     if levelParameter:
#                         # we have compensated data in mon files
#                         levelData = get_series_data(screen,series,'LEVEL') / 100.0
#                         if dsdata:
#                             dsdata.append(levelData)
#                         else:
#                             dsdata = levelData
#                 elif 'ellitrack' in gen:
#                     dsdata=get_series_data(screen, series, 'Waterstand')
#                 else:
#                     logger.error('generator {} not supported'.format(gen))
#             else:
#                 logger.warning('no datasource for logger {}'.format(logger))
#             if data is None:
#                 data = dsdata
#             else:
#                 data = data.append(dsdata)
#     if data is None:
#         logger.warning('No data for {}'.format(screen))
#         return
# 
#     # remove duplicates
#     data = data.groupby(data.index).last()
#     # sort data
#     data.sort_index(inplace=True)
#     datapoints=[]
#     for date,value in data.iteritems():
#         value = float(value)
#         if math.isnan(value) or date is None:
#             continue
#         datapoints.append(DataPoint(series=series, date=date, value=value))
#     series.datapoints.all().delete()
#     series.datapoints.bulk_create(datapoints)
#     series.unit = 'm tov NAP'
#     series.make_thumbnail()
#     series.save()
# 
#     series.validate(reset=True)

def drift_correct(series, manual):
    ''' correct drift with manual measurements (both are pandas series)'''
    # TODO: extrapolate series to manual 
    # calculate differences
    left,right=series.align(manual)
    # interpolate values on index of manual measurements
    left = left.interpolate(method='time')
    left = left.interpolate(method='nearest')
    # calculate difference at manual index
    diff = left.reindex(manual.index) - manual
    # interpolate differences to all measurements
    left,right=series.align(diff)
    right = right.interpolate(method='time')
    drift = right.reindex(series.index)
    drift = drift.fillna(0)
    return series-drift

def drift_correct_screen(screen,user,inplace=False):
    series = screen.get_compensated_series()
    manual = screen.get_manual_series()
    data = drift_correct(series,manual)
    if inplace:
        name = unicode(screen) + ' COMP'
    else:
        name = unicode(screen) + ' CORR'
    cor, created = Series.objects.get_or_create(name=name,mlocatie=screen.mloc,defaults={'user':user})
    if created:
        cor.unit = 'm tov NAP'
    else:
        cor.datapoints.all().delete()
    datapoints=[]
    for date,value in data.iteritems():
        value = float(value)
        if math.isnan(value) or date is None:
            continue
        datapoints.append(DataPoint(series=cor, date=date, value=value))
    cor.datapoints.bulk_create(datapoints)
    cor.make_thumbnail()
    cor.save()
    return cor


def register_well(well):
    # register well in acaciadata
    project, created = Project.objects.get_or_create(name=well.network.name)
    ploc = well.ploc
    well.ploc, created = project.projectlocatie_set.update_or_create(name=well.name,defaults={'location': well.location})
    if created or ploc != well.ploc:
        well.save()

def register_screen(screen):
    # register screen in acaciadata
<<<<<<< HEAD
    project, created = Project.objects.get_or_create(name=screen.well.network.name)
    screen.well.ploc, created = project.projectlocatie_set.update_or_create(name=screen.well.name,defaults={'location': screen.well.location})
    screen.well.save()
    screen.mloc, created = screen.well.ploc.meetlocatie_set.update_or_create(name=unicode(screen),defaults={'location': screen.well.location})
    screen.save()
=======
    register_well(screen.well)
#     project, created = Project.objects.get_or_create(name=screen.well.network.name)
#     screen.well.ploc, created = project.projectlocatie_set.update_or_create(name=screen.well.name,defaults={'location': screen.well.location})
#     if created:
#         screen.well.save()
    mloc = screen.mloc
    screen.mloc, created = screen.well.ploc.meetlocatie_set.update_or_create(name=unicode(screen),defaults={'location': screen.well.location})
    if created or mloc != screen.mloc:
        screen.save()
>>>>>>> 1a07e9d9

def createmeteo(request, well):
    ''' Create datasources with meteo data for a well '''

    def find(f, seq):
        """Return first item in sequence where f(item) == True."""
        for item in seq:
            if f(item): 
                return item
  
    def docreate(name,closest,gen,start,candidates):
        instance = gen.get_class()()
        ploc, created = well.ploc.project.projectlocatie_set.get_or_create(name = name, defaults = {'description': name, 'location': closest.location})
        mloc, created = ploc.meetlocatie_set.get_or_create(name = name, defaults = {'description': name, 'location': closest.location})
        if created:
            logger.info('Meetlocatie {} aangemaakt'.format(name))   
        ds, created = mloc.datasource_set.update_or_create(name = name, defaults = {'description': name,'generator': gen, 'user': user, 'timezone': 'UTC',
                                                     'url': instance.url + '?stns={stn}&start={start}'.format(stn=closest.nummer,start=start)})
        if created:
            ds.download()
            ds.update_parameters()
            
        series_set = []
        for key, value in candidates.items():
            try:
                series = None
                p = ds.parameter_set.get(name=key)
                series_name = '{} {}'.format(value,closest.naam)
                series, created = p.series_set.get_or_create(name = series_name, mlocatie = mloc, defaults = 
                        {'description': p.description, 'unit': p.unit, 'user': request.user})
                if created:
                    series.replace()
            except Parameter.DoesNotExist:
                logger.warning('Parameter %s not found in datasource %s' % (key, ds.name))
            except Exception as e:
                logger.error('ERROR creating series %s: %s' % (key, e))
            series_set.append(series)
        return series_set

    user = request.user

    #candidates = ['PG', 'EV24', 'RD', 'RH', 'P', 'T']
 
    if not hasattr(well,'meteo'):
        MeteoData.objects.create(well=well)

    meteo = well.meteo
    gen = Generator.objects.get(classname__icontains='KNMI.meteo')
    closest = Station.closest(well.location)
    name = 'Meteostation {} (dagwaarden)'.format(closest.naam)
    res = docreate(name,closest,gen,'20170101',{'TG':'Temperatuur','RH': 'Neerslag','EV24': 'Verdamping'})
    if res:
        meteo.temperatuur = find(lambda s: s.name.startswith('Temperatuur'),res) 
        meteo.neerslag = find(lambda s: s.name.startswith('Neerslag'),res)
        meteo.verdamping = find(lambda s: s.name.startswith('Verdamping'),res)     
    
    gen = Generator.objects.get(classname__icontains='KNMI.neerslag')
    closest = NeerslagStation.closest(well.location)
    name = 'Neerslagstation {}'.format(closest.naam)
    docreate(name,closest,gen,'20170101',{'RD':'Neerslag'})

    gen = Generator.objects.get(classname__icontains='KNMI.uur')
    closest = Station.closest(well.location)
    name = 'Meteostation {} (uurwaarden)'.format(closest.naam)
    res = docreate(name,closest,gen,'2017010101',{'P':'Luchtdruk','RH': 'Neerslag'})
    if res:
        meteo.baro = find(lambda s: s.name.startswith('Lucht'),res)
    #meteo.neerslag = find(lambda s: s.name.startswith('Neer'),res)

    meteo.save()
    
# l=logging.getLogger('acacia.data').addHandler(h)

def createmonfile(source, generator=sws.Diver()):
    ''' parse .mon file and create MonFile instance '''
    
    # default timeone for MON files = Etc/GMT-1
    tzz = pytz.timezone('Etc/GMT-1')
    
    headerdict = generator.get_header(source)
    mon = MonFile()
    header = headerdict['HEADER']
    mon.company = header.get('COMPANY',None)
    mon.compstat = header.get('COMP.STATUS',None)
    if 'DATE' in header and 'TIME' in header:
        dt = header.get('DATE') + ' ' + header.get('TIME')
        mon.date = tzz.localize(datetime.datetime.strptime(dt,'%d/%m/%Y %H:%M:%S'))
    else:
        mon.date = datetime.datetime.now(tzz)
    mon.monfilename = header.get('FILENAME',None)
    mon.createdby = header.get('CREATED BY',None)
    mon.num_points = int(header.get('Number of points','0'))
    
    s = headerdict['Logger settings']
    instype = s.get('Instrument type',None)
    parts = instype.split('=')
    mon.instrument_type = parts[-1] 
    mon.status = s.get('Status',None)
    serial = s.get('Serial number',None)
    if serial is not None:
        serial = re.split(r'[-\s+]',serial)[1]
    mon.serial_number = serial
    mon.instrument_number = s.get('Instrument number',None)
    mon.location = s.get('Location',None)
    mon.sample_period = s.get('Sample period',None)
    mon.sample_method = s.get('Sample method','T')
    mon.num_channels = int(s.get('Number of channels','1'))

    s = headerdict['Series settings']
    mon.start_date = tzz.localize(datetime.datetime.strptime(s['Start date / time'],'%S:%M:%H %d/%m/%y'))    
    try:
        mon.end_date = tzz.localize(datetime.datetime.strptime(s['End date / time'],'%S:%M:%H %d/%m/%y'))    
    except KeyError:
        # sometimes more spaces inserted between words date and time
        key = next(x for x in s.keys() if x.startswith('End date'))
        mon.end_date = tzz.localize(datetime.datetime.strptime(s[key], '%S:%M:%H %d/%m/%y'))    
        
    channels = []
    for i in range(mon.num_channels):
        channel = Channel(number = i+1)
        name = 'Channel %d' % (i+1)
        s = headerdict[name]
        channel.identification = s.get('Identification',name)
        t = s.get('Reference level','0 -')
        channel.reference_level, channel.reference_unit = re.split(r'\s+',t)
        channel.range, channel.range_unit = re.split(r'\s+', s.get('Range','0 -'))
        channel.range_unit = repr(channel.range_unit)
        channel.reference_unit = repr(channel.reference_unit)
        channels.append(channel)
    return (mon, channels)

def addmonfile(request,network,f,force_name=None):
    ''' add monfile to database and create related tables '''
    #logger = logging.getLogger('upload')

    filename = f.name    
    basename = os.path.basename(filename)
    logger.info('Verwerken van bestand ' + basename)
    error = (None,None)
    user = request.user
    generator = Generator.objects.get(name='Schlumberger')
    if not filename.lower().endswith('.mon'):
        logger.warning('Bestand {name} wordt overgeslagen: bestandsnaam eindigt niet op .MON'.format(name=basename))
        return error
    mon, channels = createmonfile(f)
    serial = mon.serial_number
    put = mon.location
    logger.info('Informatie uit MON file: Put={put}, diver={ser}'.format(put=put,ser=serial))
    if force_name:
        put = force_name
        logger.info('Opgegeven putnaam: {put}'.format(put=put))
    try:
        # find logger datasource by well/screen combination
        match = re.match(r'(\w+)[\.\-](\d{1,3}$)',put)
        if match:
            put = match.group(1)
            filter = int(match.group(2))
        else:
            filter = 1
        
        try:
            well = network.well_set.get(name__iexact=put)
        except Well.DoesNotExist:
            well = network.well_set.get(nitg__iexact=put)

        # TODO: find out screen number
        screen = well.screen_set.get(nr=filter)

        datalogger, created = Datalogger.objects.get_or_create(serial=serial,defaults={'model': mon.instrument_type})
        if created:
            logger.info('Nieuwe datalogger toegevoegd met serienummer {ser}'.format(ser=serial))
    
        # get installation depth from last existing logger
#         existing_loggers = screen.loggerpos_set.all().order_by('start_date')
#         last = existing_loggers.last()
#         depth = last.depth if last else None
        
        # get installation depth from previous logger
        prev = screen.loggerpos_set.filter(end_date__lte=mon.start_date)
        depth = prev.latest('end_date').depth if prev else None
            
        pos, created = datalogger.loggerpos_set.get_or_create(screen=screen,refpnt=screen.refpnt,start_date=mon.start_date, defaults={'depth': depth, 'end_date': mon.end_date})
        if created:
            logger.info('Datalogger {log} gekoppeld aan filter {loc}'.format(log=serial,loc=unicode(screen)))
            if depth is None:
                logger.warning('Geen kabellengte beschikbaar voor deze logger')
            else:
                logger.warning('Kabellengte {} overgenomen van bestaande installatie'.format(depth))
        else:
            logger.info('Geinstalleerde logger {log} gevonden in filter {loc}'.format(log=serial,loc=unicode(screen)))

            # update dates of loggerpos
            shouldsave = False
            if not pos.end_date or pos.end_date < mon.end_date:
                pos.end_date = mon.end_date
                shouldsave = True
            if not pos.start_date or pos.start_date > mon.start_date:
                pos.start_date = mon.start_date
                shouldsave = True
            if shouldsave:
                pos.save()

        try:
            loc = MeetLocatie.objects.get(name='%s/%03d' % (well.name,filter))
        except MeetLocatie.DoesNotExist:
            loc = MeetLocatie.objects.get(name='%s/%03d' % (well.nitg,filter))
        except MultipleObjectsReturned:
            logger.error('Meerdere meetlocaties gevonden voor dit filter')
            return error

        # get/create datasource for logger
        ds, created = LoggerDatasource.objects.get_or_create(name=datalogger.serial,meetlocatie=loc,
                                                                 defaults = {'logger': datalogger, 'generator': generator, 'user': user, 'timezone': 'Etc/GMT-1'})
        if created:
            logger.info('New datasource created, updating parameters')
            ds.update_parameters()
        
    except Well.DoesNotExist:
        # this may be a baro logger, not installed in a well
        logger.error('Put niet gevonden: {}'.format(put))
        try:
            well = None
            screen = None
            ds = LoggerDatasource.objects.get(logger=Datalogger.objects.get(serial=serial))
            loc = ds.meetlocatie
            pos = None
        except (LoggerDatasource.DoesNotExist, Datalogger.DoesNotExist):
            logger.error('Gegevensbron/meetlocatie voor datalogger ontbreekt')
            return error
        except MultipleObjectsReturned:
            logger.error('Meerdere gegevensbronnen voor deze datalogger')
            return error
    except Screen.DoesNotExist:
        logger.error('Filter {filt} niet gevonden voor put {put}'.format(put=put, filt=filter))
        return error

    f.seek(0)
    contents = f.read()
    mon.crc = abs(binascii.crc32(contents))
    try:
        sf = ds.sourcefiles.get(crc=mon.crc)
        logger.warning('Identiek bestand bestaat al in gegevensbron {ds}'.format(ds=unicode(ds)))
    except SourceFile.DoesNotExist:
        # add source file
        mon.name = mon.filename = basename
        mon.datasource = ds
        mon.source = pos
        mon.user = ds.user
        mon.file.save(name=filename, content=ContentFile(contents))
        mon.get_dimensions()
        mon.channel_set.add(*channels,bulk=False)
        mon.save()

        logger.info('Bestand {filename} toegevoegd aan gegevensbron {ds} voor logger {log}'.format(filename=basename, ds=unicode(ds), log=unicode(pos or serial)))
        ds.update_parameters()
        return (mon,screen)
    return error

def update_series(request,screen):

    user=request.user
    
    series = screen.find_series()    
    if series is None:
        # Make sure screen has been registered
        register_screen(screen)
        name = '%s COMP' % screen
        series, created = Series.objects.get_or_create(name=name,mlocatie=screen.mloc,defaults={'user':user})

    recomp(screen, series)
                 
    #maak/update grafiek
    chart, created = Chart.objects.get_or_create(name=unicode(screen), defaults={
                'title': unicode(screen),
                'user': user, 
                'percount': 0, 
                })
    chart.series.get_or_create(series=series, defaults={'label' : 'm tov NAP'})

    # handpeilingen toevoegen (als beschikbaar)
    if hasattr(screen.mloc, 'manualseries_set'):
        for hand in screen.mloc.manualseries_set.all():
            chart.series.get_or_create(series=hand,defaults={'type':'scatter', 'order': 2})
    
    make_chart(screen)

   
def handle_uploaded_files(request, network, localfiles, lookup={}):
    
    num = len(localfiles)
    if num == 0:
        return

    def process_file(f, name):
        basename = os.path.basename(name)
        mon,screen = addmonfile(request,network, f, lookup.get(basename))
        if not mon or not screen:
            logger.warning('Bestand {name} overgeslagen'.format(name=name))
            return False
        else:
            screens.add(screen)
            wells.add(screen.well)
            return True
    
    def process_zipfile(pathname):
        z = zipfile.ZipFile(pathname,'r')
        result = {}
        for name in z.namelist():
            if name.lower().endswith('.mon'):
                bytes = z.read(name)
                io = StringIO(bytes)
                io.name = name
                try:
                    result[name] = 'Success' if process_file(io, name) else 'Niet gebruikt'
                except Exception as e:
                    logger.exception('Fout in bestand {}'.format(name))
                    result[name] = 'Error'
                    
        return result

    def process_plainfile(pathname):
        with open(pathname) as f:
            return 'Success' if process_file(f, os.path.basename(pathname)) else 'Niet gebruikt'
        
    #incstall handler that buffers logrecords to be sent by email 
    buffer=logging.handlers.BufferingHandler(20000)
    logger.addHandler(buffer)
    try:
        logger.info('Verwerking van %d bestand(en)' % num)
        screens = set()
        wells = set()
        result = {}
        for pathname in localfiles:
            msg = []
            filename = os.path.basename(pathname)
            try:
                if zipfile.is_zipfile(pathname): 
                    msg = process_zipfile(pathname)
                    result.update(msg) 
                    #result.update({filename+'-'+key: val for key,val in msg.iteritems()}) 
                else:
                    result[filename] = process_plainfile(pathname)
            except Exception as e:
                logger.exception('Probleem met bestand {name}: {error}'.format(name=filename,error=e))
                msg.append('Fout: '+unicode(e))
                continue
            
        logger.info('Bijwerken van tijdreeksen')
        num = 0
        for s in screens:
            try:
                logger.info('Tijdreeks {}'.format(unicode(s)))
                update_series(request, s)
                num += 1
            except Exception as e:
                logger.exception('Bijwerken tijdreeksen voor filter {screen} mislukt: {error}'.format(screen=unicode(s), error=e))
        logger.info('{} tjdreeksen bijgewerkt'.format(num))

        logger.info('Bijwerken van grafieken voor putten')
        num=0
        for w in wells:
            try:
                logger.info('Put {}'.format(unicode(w)))
                make_chart(w)
                num += 1
            except Exception as e:
                logger.exception('Bijwerken van grafieken voor put {well} mislukt: {error}'.format(well=unicode(w), error=e))
        logger.info('{} grafieken bijgewerkt'.format(num))

        if request.user.email:
            
            logbuffer = buffer.buffer
            buffer.flush()

            logger.debug('Sending email to %s (%s)' % (request.user.get_full_name() or request.user.username, request.user.email))
            
            name=request.user.first_name or request.user.username
            html_message = render_to_string('notify_email_nl.html', {'name': name, 'network': network, 'result': result, 'logrecords': logbuffer})
            message = render_to_string('notify_email_nl.txt', {'name': name, 'network': network, 'result': result, 'logrecords': logbuffer})
            msg = EmailMessage(subject='Meetnet {net}: bestanden verwerkt'.format(net=network), 
                                   body=message, 
                                   from_email=settings.DEFAULT_FROM_EMAIL, 
                                   to=[request.user.email],
                                   attachments=[('report.html',html_message,'text/html')])
            msg.send()
    finally:
        logger.removeHandler(buffer)<|MERGE_RESOLUTION|>--- conflicted
+++ resolved
@@ -559,14 +559,11 @@
     drift = drift.fillna(0)
     return series-drift
 
-def drift_correct_screen(screen,user,inplace=False):
+def drift_correct_screen(screen,user):
     series = screen.get_compensated_series()
     manual = screen.get_manual_series()
     data = drift_correct(series,manual)
-    if inplace:
-        name = unicode(screen) + ' COMP'
-    else:
-        name = unicode(screen) + ' CORR'
+    name = unicode(screen) + 'CORR'
     cor, created = Series.objects.get_or_create(name=name,mlocatie=screen.mloc,defaults={'user':user})
     if created:
         cor.unit = 'm tov NAP'
@@ -581,9 +578,7 @@
     cor.datapoints.bulk_create(datapoints)
     cor.make_thumbnail()
     cor.save()
-    return cor
-
-
+    
 def register_well(well):
     # register well in acaciadata
     project, created = Project.objects.get_or_create(name=well.network.name)
@@ -594,13 +589,6 @@
 
 def register_screen(screen):
     # register screen in acaciadata
-<<<<<<< HEAD
-    project, created = Project.objects.get_or_create(name=screen.well.network.name)
-    screen.well.ploc, created = project.projectlocatie_set.update_or_create(name=screen.well.name,defaults={'location': screen.well.location})
-    screen.well.save()
-    screen.mloc, created = screen.well.ploc.meetlocatie_set.update_or_create(name=unicode(screen),defaults={'location': screen.well.location})
-    screen.save()
-=======
     register_well(screen.well)
 #     project, created = Project.objects.get_or_create(name=screen.well.network.name)
 #     screen.well.ploc, created = project.projectlocatie_set.update_or_create(name=screen.well.name,defaults={'location': screen.well.location})
@@ -608,9 +596,9 @@
 #         screen.well.save()
     mloc = screen.mloc
     screen.mloc, created = screen.well.ploc.meetlocatie_set.update_or_create(name=unicode(screen),defaults={'location': screen.well.location})
+    screen.save()
     if created or mloc != screen.mloc:
         screen.save()
->>>>>>> 1a07e9d9
 
 def createmeteo(request, well):
     ''' Create datasources with meteo data for a well '''
