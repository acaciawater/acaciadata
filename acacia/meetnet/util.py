'''
Created on Jun 3, 2014

@author: theo
'''
import logging
import matplotlib
from django.core.exceptions import MultipleObjectsReturned
from django.core.mail.message import EmailMessage
from acacia.meetnet.models import MeteoData

matplotlib.use('agg')
import matplotlib.pylab as plt
from matplotlib import rcParams
from StringIO import StringIO
import math, pytz
import os,re
import datetime
import binascii
import numpy as np
import zipfile

from django.template.loader import render_to_string
from django.core.files.base import ContentFile
from django.conf import settings

from acacia.data.models import Project, Generator, DataPoint, MeetLocatie, SourceFile, Chart, Series,\
    Parameter
from acacia.data.generators import sws
from acacia.data.knmi.models import Station, NeerslagStation
from .models import Well, Screen, Datalogger, MonFile, Channel, LoggerDatasource

rcParams['font.family'] = 'sans-serif'
rcParams['font.size'] = '8'

logger = logging.getLogger(__name__)

# thumbnail size and resolution
THUMB_DPI=72
THUMB_SIZE=(12,5) # inch

def getcolor(index):
    colors = ['red', 'blue', 'green', 'black', 'orange', 'purple', 'brown', 'grey' ]
    index = index % len(colors) 
    return colors[index]

def screencolor(screen):
    return getcolor(screen.nr-1)

def chart_for_screen(screen,start=None,stop=None):
    fig=plt.figure(figsize=THUMB_SIZE)
    ax=fig.gca()

    datemin=start or datetime.datetime(2013,1,1)
    datemax=stop or datetime.datetime(2016,12,31)
    if start or stop:
        ax.set_xlim(datemin, datemax)

    plt.grid(linestyle='-', color='0.9')
    ncol = 0

    # sensor positie tov NAP berekenen en aan grafiek toevoegen
    if screen.refpnt is not None:
        depths = screen.loggerpos_set.filter(depth__isnull=False).order_by('start_date').values_list('start_date','end_date','depth')
        if len(depths)>0:
            data = []
            last = None
            for start,end,depth in depths:
                if last:
                    data.append((start,last))
                value = screen.refpnt - depth
                data.append((start,value))
                last = value
            data.append((end,last))    
            x,y = zip(*data)
            plt.plot_date(x,y,'--',label='diverpositie',color='orange')
            ncol += 1

    data = screen.get_levels('nap',rule='H')
#    n = len(data) / (THUMB_SIZE[0]*THUMB_DPI)
#     if n > 1:
#         #use data thinning: take very nth row
#         data = data[::n]
    if len(data)>0:
        x,y = zip(*data)
        plt.plot_date(x, y, '-', label='loggerdata',color='blue')
        ncol += 1

    # handpeilingen toevoegen
    hand = screen.get_hand('nap')
    if len(hand)>0:
        x,y = zip(*hand)
        plt.plot_date(x, y, 'o',label='handpeiling',color='red')
        ncol += 1
        
    # maaiveld toevoegen
    plt.axhline(y=screen.well.maaiveld, linestyle='--', label='maaiveld',color='green')
    ncol += 1

    plt.title(screen)
    plt.ylabel('m tov NAP')
    plt.legend(bbox_to_anchor=(0.5, -0.1), loc='upper center',ncol=ncol,frameon=False)
    
    img = StringIO() 
    plt.savefig(img,bbox_inches='tight', format='png')
    plt.close()    
    return img.getvalue()

def chart_for_well(well,start=None,stop=None):
    fig=plt.figure(figsize=THUMB_SIZE)
    ax=fig.gca()
    datemin=start or datetime.datetime(2013,1,1)
    datemax=stop or datetime.datetime(2016,12,31)
    if start or stop:
        ax.set_xlim(datemin, datemax)
    plt.grid(linestyle='-', color='0.9')
    ncol = 0
    index = 0
    for screen in well.screen_set.all():
        data = screen.get_levels('nap',rule='H')
#         n = len(data) / (THUMB_SIZE[0]*THUMB_DPI)
#         if n > 1:
#             #use data thinning: take very nth row
#             data = data[::n]
        if len(data)>0:
            x,y = zip(*data)
            color=getcolor(index)
            plt.plot_date(x, y, '-',label='filter {}'.format(screen.nr),color=color)
            ncol += 1

            hand = screen.get_hand('nap')
            if len(hand)>0:
                x,y = zip(*hand)
                if well.screen_set.count() == 1:
                    color = 'red'
                plt.plot_date(x, y, 'o', color=color)
                ncol += 1

            index += 1
            
    plt.ylabel('m tov NAP')

    plt.axhline(y=screen.well.maaiveld, linestyle='--', label='maaiveld',color='green')
    ncol += 1

    plt.legend(bbox_to_anchor=(0.5, -0.1), loc='upper center',ncol=min(ncol,5),frameon=False)
    plt.title(well)
    
    img = StringIO() 
    plt.savefig(img,format='png',bbox_inches='tight')
    plt.close()    
    return img.getvalue()

def encode_chart(chart):
    return 'data:image/png;base64,' + chart.encode('base64')

def make_chart(obj):
    if isinstance(obj,Well):
        return chart_for_well(obj)
    elif isinstance(obj,Screen):
        return chart_for_screen(obj)
    else:
        raise Exception('make_chart(): object must be a well or a screen')
    
def make_encoded_chart(obj):
    return encode_chart(make_chart(obj))

def convert_to_nap(screen,series,parameter='Waterstand'):
    ''' offset timeseries from surface to NAP '''
    
    seriesdata = None
    for logpos in screen.loggerpos_set.all().order_by('start_date'):
        if logpos.refpnt is None:
            logger.warning('Referentiepunt ontbreekt voor {pos}'.format(pos=logpos))
            continue
        for ds in logpos.logger.datasources.all():
            print ' ', logpos.logger, logpos.start_date, logpos.refpnt
            try:
                data = ds.get_data()
            except Exception as e:
                logger.error('Error reading {}: {}'.format(ds,e))
                continue
            if not data:
                logger.error('No data found in {}'.format(ds))
                continue

            if isinstance(data,dict):
                data = data.itervalues().next()

            if not parameter in data:
                logger.error('parameter {} not found in file {}'.format(parameter, ds))
            
            data = data[parameter]
            data = series.do_postprocess(data)
            data = data + logpos.refpnt
            if seriesdata is None:
                seriesdata = data
            else:
                seriesdata = seriesdata.append(data)
    return seriesdata

def get_series_data(screen,series,parameter='Waterstand'):
    
    seriesdata = None
    for logpos in screen.loggerpos_set.all().order_by('start_date'):
        for ds in logpos.logger.datasources.all():
            print ' ', logpos.logger, logpos.start_date, logpos.refpnt
            try:
                data = ds.get_data()
            except Exception as e:
                logger.error('Error reading {}: {}'.format(ds,e))
                continue
            if not data:
                logger.error('No data found in {}'.format(ds))
                continue

            if isinstance(data,dict):
                data = data.itervalues().next()

            if not parameter in data:
                logger.error('parameter {} not found in file {}'.format(parameter, ds))
            
            data = data[parameter]
            data = series.do_postprocess(data)
            if seriesdata is None:
                seriesdata = data
            else:
                seriesdata = seriesdata.append(data)
    return seriesdata

def compensate(screen,series,baros,parameter='PRESSURE'):
    ''' compensate for air pressure '''
    well = screen.well
    if not hasattr(well,'meteo') or well.meteo.baro is None:
        logger.error('Luchtdruk ontbreekt voor put {well}'.format(well=well))
        return None
    
    baroseries = well.meteo.baro
    logger.info('Compenseren voor luchtdrukreeks {}'.format(baroseries))
    if baroseries in baros:
        baro = baros[baroseries]
    else:
        baro = baroseries.to_pandas()

        # if baro datasource = KNMI then convert from hPa to cm H2O
        dsbaro = baroseries.datasource()
        if dsbaro:
            gen = dsbaro.generator
            if 'knmi' in gen.name.lower() or 'knmi' in gen.classname.lower():
                # TODO: use g at  baro location, not well location
                baro = baro / (screen.well.g or 9.80638)
        
        baros[baroseries] = baro
        
    seriesdata = None
    sumdry = 0
    for logpos in screen.loggerpos_set.all().order_by('start_date'):
        if logpos.refpnt is None:
            logger.warning('Referentiepunt ontbreekt voor {pos}'.format(pos=logpos))
            continue
        if logpos.depth is None:
            logger.warning('Inhangdiepte ontbreekt voor {pos}'.format(pos=logpos))
            continue

        # invalidate statistics
        logpos.clear_stats()
        
        for mon in logpos.monfile_set.all().order_by('start_date'):
            print ' ', logpos.logger, logpos.start_date, mon
            try:
                mondata = mon.get_data()
            except Exception as e:
                logger.error('Error reading {}: {}'.format(mon,e))
                continue
            if not mondata:
                logger.error('No data found in {}'.format(mon))
                continue

            if isinstance(mondata,dict):
                # Nov 2016: new signature for get_data 
                mondata = mondata.itervalues().next()

            data = mondata[parameter]
            data = series.do_postprocess(data)
            
            # issue warning if data has points beyond timespan of barometer
            barostart = baro.index[0]
            dataend = data.index[-1]
            if dataend < barostart:
                logger.warning('Geen luchtdruk gegevens beschikbaar voor {}'.format(barostart))
                continue
            baroend = baro.index[-1]
            datastart = data.index[0]
            if datastart > baroend:
                logger.warning('Geen luchtdruk gegevens beschikbaar na {}'.format(baroend))
                continue

            adata, abaro = data.align(baro)
            abaro = abaro.interpolate(method='time')
            abaro = abaro.reindex(data.index)
            abaro[:barostart] = np.NaN
            abaro[baroend:] = np.NaN
            data = data - abaro

            data.dropna(inplace=True)
            
            # clip logger data on timerange of baros data
            # data = data[max(barostart,datastart):min(baroend,dataend)]

            #clear datapoints with less than 5 cm of water
            data[data<5] = np.nan
            # count dry values
            dry = data.isnull().sum()
            if dry:
                logger.warning('Logger {}, MON file {}: {} out of {} measurements have less than 5 cm of water'.format(unicode(logpos),mon,dry,data.size))
            sumdry += dry
            
            data = data / 100 + (logpos.refpnt - logpos.depth)
            if seriesdata is None:
                seriesdata = data
            else:
                seriesdata = seriesdata.append(data)
    if sumdry:
        logger.warning('Screen {}: {} out of {} measurements have less than 2 cm of water'.format(unicode(screen),sumdry,seriesdata.size))
                
<<<<<<< HEAD
    return seriesdata

def recomp(screen,series,baros={}):
    ''' re-compensate timeseries for screen '''
    loggers = screen.get_loggers()
    data = None
    for logger in loggers:
        for ds in logger.datasources.all():
            if ds:
                gen = ds.generator.classname.lower()
                if 'sws.diver' in gen:
                    dsdata=compensate(screen, series, baros, 'PRESSURE')
                elif 'ellitrack' in gen:
                    dsdata=get_series_data(screen, series, 'Waterstand')
                else:
                    logger.error('generator {} not supported'.format(gen))
            else:
                logger.warning('no datasource for logger {}'.format(logger))
            if data:
                data = data.append(dsdata)
            else:
                data = dsdata
    if data is None:
        logger.warning('No data for {}'.format(screen))
        return

    # remove duplicates
    data = data.groupby(data.index).last()
    # sort data
    data.sort_index(inplace=True)
    datapoints=[]
    for date,value in data.iteritems():
        value = float(value)
        if math.isnan(value) or date is None:
            continue
        datapoints.append(DataPoint(series=series, date=date, value=value))
    series.datapoints.all().delete()
    series.datapoints.bulk_create(datapoints)
    series.unit = 'm tov NAP'
    series.make_thumbnail()
    series.save()

    series.validate(reset=True)

=======
    series.datapoints.all().delete()

    if seriesdata is not None:
        # remove duplicates
        seriesdata = seriesdata.groupby(seriesdata.index).last()
        # sort data
        seriesdata.sort_index(inplace=True)
#         if sumdry:
#             logger.warning('Screen {}: {} out of {} measurements have less than 5 cm of water'.format(unicode(screen),sumdry,seriesdata.size))
        datapoints=[]
        for date,value in seriesdata.iteritems():
            value = float(value)
            if math.isnan(value) or date is None:
                continue
            datapoints.append(DataPoint(series=series, date=date, value=value))
        series.datapoints.bulk_create(datapoints)
        series.unit = 'm tov NAP'
        series.make_thumbnail()
        series.save()
        
>>>>>>> 0a5cef13
def drift_correct(series, manual):
    ''' correct drift with manual measurements (both are pandas series)'''
    # TODO: extrapolate series to manual 
    # calculate differences
    left,right=series.align(manual)
    # interpolate values on index of manual measurements
    left = left.interpolate(method='time')
    left = left.interpolate(method='nearest')
    # calculate difference at manual index
    diff = left.reindex(manual.index) - manual
    # interpolate differences to all measurements
    left,right=series.align(diff)
    right = right.interpolate(method='time')
    drift = right.reindex(series.index)
    drift = drift.fillna(0)
    return series-drift

def drift_correct_screen(screen,user):
    series = screen.get_compensated_series()
    manual = screen.get_manual_series()
    data = drift_correct(series,manual)
    name = unicode(screen) + 'CORR'
    cor, created = Series.objects.get_or_create(name=name,mlocatie=screen.mloc,defaults={'user':user})
    if created:
        cor.unit = 'm tov NAP'
    else:
        cor.datapoints.all().delete()
    datapoints=[]
    for date,value in data.iteritems():
        value = float(value)
        if math.isnan(value) or date is None:
            continue
        datapoints.append(DataPoint(series=cor, date=date, value=value))
    cor.datapoints.bulk_create(datapoints)
    cor.make_thumbnail()
    cor.save()
    
def register_well(well):
    # register well in acaciadata
    project,created = Project.objects.get_or_create(name=well.network.name)
    well.ploc, created = project.projectlocatie_set.get_or_create(name=well.name,defaults={'location': well.location})
    if created:
        well.save()

def register_screen(screen):
    # register screen in acaciadata
    project,created = Project.objects.get_or_create(name=screen.well.network.name)
    screen.well.ploc, created = project.projectlocatie_set.get_or_create(name=screen.well.name,defaults={'location': screen.well.location})
    if created:
        screen.well.save()
    screen.mloc, created = screen.well.ploc.meetlocatie_set.get_or_create(name=unicode(screen),defaults={'location': screen.well.location})
    screen.save()
        
def createmeteo(request, well):
    ''' Create datasources with meteo data for a well '''

    def docreate(name,closest,gen,start,candidates):
        instance = gen.get_class()()
        ploc, created = well.ploc.project.projectlocatie_set.get_or_create(name = name, defaults = {'description': name, 'location': closest.location})
        mloc, created = ploc.meetlocatie_set.get_or_create(name = name, defaults = {'description': name, 'location': closest.location})
        if created:
            logger.info('Meetlocatie {} aangemaakt'.format(name))   
        ds, created = mloc.datasources.get_or_create(name = name, defaults = {'description': name,'generator': gen, 'user': user, 'timezone': 'UTC',
                                                     'url': instance.url + '?stns={stn}&start={start}'.format(stn=closest.nummer,start=start)})
        if created:
            ds.download()
            ds.update_parameters()
            
        series_set = []
        for key, value in candidates.items():
            try:
                series = None
                p = ds.parameter_set.get(name=key)
                series_name = '{} {}'.format(value,closest.naam)
                series, created = p.series_set.get_or_create(name = series_name, mlocatie = mloc, defaults = 
                        {'description': p.description, 'unit': p.unit, 'user': request.user})
                series.replace()
            except Parameter.DoesNotExist:
                logger.warning('Parameter %s not found in datasource %s' % (key, ds.name))
            except Exception as e:
                logger.error('ERROR creating series %s: %s' % (key, e))
            series_set.append(series)
        return series_set

    user = request.user

    #candidates = ['PG', 'EV24', 'RD', 'RH', 'P', 'T']
 
    if not hasattr(well,'meteo'):
        MeteoData.objects.create(well=well)

    meteo = well.meteo
    gen = Generator.objects.get(classname__icontains='KNMI.meteo')
    closest = Station.closest(well.location)
    name = 'Meteostation {} (dagwaarden)'.format(closest.naam)
    meteo.temperatuur,meteo.neerslag,meteo.verdamping = docreate(name,closest,gen,'20170101',{'TG':'Temperatuur','RH': 'Neerslag','EV24': 'Verdamping'})

    gen = Generator.objects.get(classname__icontains='KNMI.neerslag')
    closest = NeerslagStation.closest(well.location)
    name = 'Neerslagstation {}'.format(closest.naam)
    docreate(name,closest,gen,'20170101',{'RD':'Neerslag'})

    gen = Generator.objects.get(classname__icontains='KNMI.uur')
    closest = Station.closest(well.location)
    name = 'Meteostation {} (uurwaarden)'.format(closest.naam)
    luchtdruk = docreate(name,closest,gen,'2017010101',{'P':'Luchtdruk'})
    meteo.baro = luchtdruk[0] 

    meteo.save()
    
# l=logging.getLogger('acacia.data').addHandler(h)

def createmonfile(source, generator=sws.Diver()):
    ''' parse .mon file and create MonFile instance '''
    
    # default timeone for MON files = Etc/GMT-1
    CET = pytz.timezone('Etc/GMT-1')
    
    headerdict = generator.get_header(source)
    mon = MonFile()
    header = headerdict['HEADER']
    mon.company = header.get('COMPANY',None)
    mon.compstat = header.get('COMP.STATUS',None)
    if 'DATE' in header and 'TIME' in header:
        dt = header.get('DATE') + ' ' + header.get('TIME')
        mon.date = datetime.datetime.strptime(dt,'%d/%m/%Y %H:%M:%S').replace(tzinfo=CET)
    else:
        mon.date = datetime.datetime.now(CET)
    mon.monfilename = header.get('FILENAME',None)
    mon.createdby = header.get('CREATED BY',None)
    mon.num_points = int(header.get('Number of points','0'))
    
    s = headerdict['Logger settings']
    instype = s.get('Instrument type',None)
    parts = instype.split('=')
    mon.instrument_type = parts[-1] 
    mon.status = s.get('Status',None)
    serial = s.get('Serial number',None)
    if serial is not None:
        serial = re.split(r'[-\s+]',serial)[1]
    mon.serial_number = serial
    mon.instrument_number = s.get('Instrument number',None)
    mon.location = s.get('Location',None)
    mon.sample_period = s.get('Sample period',None)
    mon.sample_method = s.get('Sample method','T')
    mon.num_channels = int(s.get('Number of channels','1'))

    s = headerdict['Series settings']
    mon.start_date = datetime.datetime.strptime(s['Start date / time'],'%S:%M:%H %d/%m/%y').replace(tzinfo=CET)    
    mon.end_date = datetime.datetime.strptime(s['End date / time'], '%S:%M:%H %d/%m/%y').replace(tzinfo=CET)    

    channels = []
    for i in range(mon.num_channels):
        channel = Channel(number = i+1)
        name = 'Channel %d' % (i+1)
        s = headerdict[name]
        channel.identification = s.get('Identification',name)
        t = s.get('Reference level','0 -')
        channel.reference_level, channel.reference_unit = re.split(r'\s+',t)
        channel.range, channel.range_unit = re.split(r'\s+', s.get('Range','0 -'))
        channel.range_unit = repr(channel.range_unit)
        channel.reference_unit = repr(channel.reference_unit)
        channels.append(channel)
    return (mon, channels)

def addmonfile(request,network,f):
    ''' add monfile to database and create related tables '''
    logger = logging.getLogger('upload')

    filename = f.name    
    basename = os.path.basename(filename)
    logger.info('Verwerken van bestand ' + basename)
    error = (None,None)
    user = request.user
    generator = Generator.objects.get(name='Schlumberger')
    if not filename.lower().endswith('.mon'):
        logger.warning('Bestand {name} wordt overgeslagen: bestandsnaam eindigt niet op .MON'.format(name=basename))
        return error
    mon, channels = createmonfile(f)
    serial = mon.serial_number
    put = mon.location
    logger.info('Informatie uit MON file: Put={put}, diver={ser}'.format(put=put,ser=serial))
    
    try:
        # find logger datasource by well/screen combination
        match = re.match(r'(\w+)[\.\-](\d{1,3}$)',put)
        if match:
            put = match.group(1)
            filter = int(match.group(2))
        else:
            filter = 1
        
        try:
            well = network.well_set.get(name__iexact=put)
        except Well.DoesNotExist:
            well = network.well_set.get(nitg__iexact=put)

        # TODO: find out screen number
        screen = well.screen_set.get(nr=filter)

        datalogger, created = Datalogger.objects.get_or_create(serial=serial,defaults={'model': mon.instrument_type})
        if created:
            logger.info('Nieuwe datalogger toegevoegd met serienummer {ser}'.format(ser=serial))
    
        # get installation depth from last existing logger
#         existing_loggers = screen.loggerpos_set.all().order_by('start_date')
#         last = existing_loggers.last()
#         depth = last.depth if last else None
        
        # get installation depth from previous logger
        prev = screen.loggerpos_set.filter(end_date__lte=mon.start_date)
        depth = prev.latest('end_date').depth if prev else None
            
        pos, created = datalogger.loggerpos_set.get_or_create(screen=screen,refpnt=screen.refpnt,start_date=mon.start_date, defaults={'depth': depth, 'end_date': mon.end_date})
        if created:
            logger.info('Datalogger {log} gekoppeld aan filter {loc}'.format(log=serial,loc=unicode(screen)))
            if depth is None:
                logger.warning('Geen kabellengte beschikbaar voor deze logger')
            else:
                logger.warning('Kabellengte {} overgenomen van bestaande installatie'.format(depth))
        else:
            logger.info('Geinstalleerde logger {log} gevonden in filter {loc}'.format(log=serial,loc=unicode(screen)))

            # update dates of loggerpos
            shouldsave = False
            if not pos.end_date or pos.end_date < mon.end_date:
                pos.end_date = mon.end_date
                shouldsave = True
            if not pos.start_date or pos.start_date > mon.start_date:
                pos.start_date = mon.start_date
                shouldsave = True
            if shouldsave:
                pos.save()

        try:
            loc = MeetLocatie.objects.get(name=unicode(screen))
        except MeetLocatie.DoesNotExist:
            loc = MeetLocatie.objects.get(name='%s/%03d' % (well.nitg,filter))
        except MultipleObjectsReturned:
            logger.error('Meerdere meetlocaties gevonden voor dit filter')
            return error

        # get/create datasource for logger
        ds, created = LoggerDatasource.objects.get_or_create(name=datalogger.serial,meetlocatie=loc,
                                                                 defaults = {'logger': datalogger, 'generator': generator, 'user': user, 'timezone': 'Etc/GMT-1'})
    except Well.DoesNotExist:
        # this may be a baro logger, not installed in a well
        logger.error('Put niet gevonden: {}'.format(put))
        try:
            well = None
            screen = None
            ds = LoggerDatasource.objects.get(logger=Datalogger.objects.get(serial=serial))
            loc = ds.meetlocatie
            pos = None
        except (LoggerDatasource.DoesNotExist, Datalogger.DoesNotExist):
            logger.error('Gegevensbron/meetlocatie voor datalogger ontbreekt')
            return error
        except MultipleObjectsReturned:
            logger.error('Meerdere gegevensbronnen voor deze datalogger')
            return error
    except Screen.DoesNotExist:
        logger.error('Filter {filt} niet gevonden voor put {put}'.format(put=put, filt=filter))
        return error

    f.seek(0)
    contents = f.read()
    mon.crc = abs(binascii.crc32(contents))
    try:
        sf = ds.sourcefiles.get(crc=mon.crc)
        logger.warning('Identiek bestand bestaat al in gegevensbron {ds}'.format(ds=unicode(ds)))
    except SourceFile.DoesNotExist:
        # add source file
        mon.name = mon.filename = basename
        mon.datasource = ds
        mon.source = pos
        mon.user = ds.user
        mon.file.save(name=filename, content=ContentFile(contents))
        mon.get_dimensions()
        mon.channel_set.add(*channels)
        mon.save()

        logger.info('Bestand {filename} toegevoegd aan gegevensbron {ds} voor logger {log}'.format(filename=basename, ds=unicode(ds), log=unicode(pos or serial)))
        return (mon,screen)
    return error

def update_series(request,screen):

    user=request.user
    
    series = None
    for s in screen.mloc.series():
        if s.name.endswith('COMP') or s.name.startswith('Waterstand'):
            series = s
            break
    
    if series is None:
        # Make sure screen has been registered
        register_screen(screen)
        name = '%s COMP' % screen
        series, created = Series.objects.get_or_create(name=name,mlocatie=screen.mloc,defaults={'user':user})

    recomp(screen, series)
                 
    #maak/update grafiek
    chart, created = Chart.objects.get_or_create(name=unicode(screen), defaults={
                'title': unicode(screen),
                'user': user, 
                'percount': 0, 
                })
    chart.series.get_or_create(series=series, defaults={'label' : 'm tov NAP'})

    # handpeilingen toevoegen (als beschikbaar)
    if hasattr(screen.mloc, 'manualseries_set'):
        for hand in screen.mloc.manualseries_set.all():
            chart.series.get_or_create(series=hand,defaults={'type':'scatter', 'order': 2})
    
    make_chart(screen)

   
def handle_uploaded_files(request, network, localfiles):
    
    num = len(localfiles)
    if num == 0:
        return

    def process_file(f, name):
        mon,screen = addmonfile(request,network, f)
        if not mon or not screen:
            logger.warning('Bestand {name} overgeslagen'.format(name=name))
            return False
        else:
            screens.add(screen)
            wells.add(screen.well)
            return True
    
    def process_zipfile(pathname):
        z = zipfile.ZipFile(pathname,'r')
        result = {}
        for name in z.namelist():
            if name.lower().endswith('.mon'):
                bytes = z.read(name)
                io = StringIO(bytes)
                io.name = name
                result[name] = 'Success' if process_file(io, name) else 'Niet gebruikt'
        return result

    def process_plainfile(pathname):
        with open(pathname) as f:
            return 'Success' if process_file(f, os.path.basename(pathname)) else 'Niet gebruikt'
        
    #incstall handler that buffers logrecords to be sent by email 
    buffer=logging.handlers.BufferingHandler(20000)
    logger.addHandler(buffer)
    try:
        logger.info('Verwerking van %d bestand(en)' % num)
        screens = set()
        wells = set()
        result = {}
        for pathname in localfiles:
            filename = os.path.basename(pathname)
            try:
                if zipfile.is_zipfile(pathname): 
                    msg = process_zipfile(pathname)
                    result.update(msg) 
                    #result.update({filename+'-'+key: val for key,val in msg.iteritems()}) 
                else:
                    result[filename] = process_plainfile(pathname)
            except Exception as e:
                logger.exception('Probleem met bestand {name}: {error}'.format(name=filename,error=e))
                msg.append('Fout: '+unicode(e))
                continue
            
        logger.info('Bijwerken van tijdreeksen')
        num = 0
        for s in screens:
            try:
                logger.info('Tijdreeks {}'.format(unicode(s)))
                update_series(request, s)
                num += 1
            except Exception as e:
                logger.exception('Bijwerken tijdreeksen voor filter {screen} mislukt: {error}'.format(screen=unicode(s), error=e))
        logger.info('{} tjdreeksen bijgewerkt'.format(num))

        logger.info('Bijwerken van grafieken voor putten')
        num=0
        for w in wells:
            try:
                logger.info('Put {}'.format(unicode(w)))
                make_chart(w)
                num += 1
            except Exception as e:
                logger.exception('Bijwerken van grafieken voor put {well} mislukt: {error}'.format(well=unicode(w), error=e))
        logger.info('{} grafieken bijgewerkt'.format(num))

        if request.user.email:
            
            logbuffer = buffer.buffer
            buffer.flush()

            logger.debug('Sending email to %s (%s)' % (request.user.get_full_name() or request.user.username, request.user.email))
            
            name=request.user.first_name or request.user.username
            html_message = render_to_string('notify_email_nl.html', {'name': name, 'network': network, 'result': result, 'logrecords': logbuffer})
            message = render_to_string('notify_email_nl.txt', {'name': name, 'network': network, 'result': result, 'logrecords': logbuffer})
            msg = EmailMessage(subject='Meetnet {net}: bestanden verwerkt'.format(net=network), 
                                   body=message, 
                                   from_email=settings.DEFAULT_FROM_EMAIL, 
                                   to=[request.user.email],
                                   attachments=[('report.html',html_message,'text/html')])
            msg.send()
    finally:
        logger.removeHandler(buffer)<|MERGE_RESOLUTION|>--- conflicted
+++ resolved
@@ -285,7 +285,7 @@
             
             # issue warning if data has points beyond timespan of barometer
             barostart = baro.index[0]
-            dataend = data.index[-1]
+            dataend = data.index[0]
             if dataend < barostart:
                 logger.warning('Geen luchtdruk gegevens beschikbaar voor {}'.format(barostart))
                 continue
@@ -323,7 +323,6 @@
     if sumdry:
         logger.warning('Screen {}: {} out of {} measurements have less than 2 cm of water'.format(unicode(screen),sumdry,seriesdata.size))
                 
-<<<<<<< HEAD
     return seriesdata
 
 def recomp(screen,series,baros={}):
@@ -368,28 +367,6 @@
 
     series.validate(reset=True)
 
-=======
-    series.datapoints.all().delete()
-
-    if seriesdata is not None:
-        # remove duplicates
-        seriesdata = seriesdata.groupby(seriesdata.index).last()
-        # sort data
-        seriesdata.sort_index(inplace=True)
-#         if sumdry:
-#             logger.warning('Screen {}: {} out of {} measurements have less than 5 cm of water'.format(unicode(screen),sumdry,seriesdata.size))
-        datapoints=[]
-        for date,value in seriesdata.iteritems():
-            value = float(value)
-            if math.isnan(value) or date is None:
-                continue
-            datapoints.append(DataPoint(series=series, date=date, value=value))
-        series.datapoints.bulk_create(datapoints)
-        series.unit = 'm tov NAP'
-        series.make_thumbnail()
-        series.save()
-        
->>>>>>> 0a5cef13
 def drift_correct(series, manual):
     ''' correct drift with manual measurements (both are pandas series)'''
     # TODO: extrapolate series to manual 
