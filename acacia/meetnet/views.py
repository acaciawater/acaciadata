'''
Created on Jun 3, 2014

@author: theo
'''
from django.views.generic import DetailView, FormView, TemplateView
from django.template.loader import render_to_string
from django.http import HttpResponse
from django.core.urlresolvers import reverse
from django.shortcuts import get_object_or_404, redirect
from django.core.files.storage import default_storage
from django.conf import settings
from django.contrib.auth.decorators import login_required
import pandas as pd

from .models import Network, Well, Screen
from .forms import UploadFileForm
from .actions import download_well_nitg

<<<<<<< HEAD
import os, json, logging, time

from util import handle_uploaded_files
from django.utils.timezone import get_current_timezone
=======
import os, json, logging

from util import handle_uploaded_files
from django.utils.timezone import get_current_timezone
from django.utils.text import slugify
from acacia.data.actions import download_series_csv
from acacia.data.util import series_as_csv, unix_timestamp
>>>>>>> 51f82fde

logger = logging.getLogger(__name__)

class WellView(DetailView):
    template = 'meetnet/well_info.html'
    model = Well

    def get_context_data(self, **kwargs):
        context = super(WellView, self).get_context_data(**kwargs)
        well = self.get_object()
        context['chart'] = well.chart.url if well.chart.name else None
        return context

class ScreenView(DetailView):
    model = Screen
    
    def get_context_data(self, **kwargs):
        context = super(ScreenView, self).get_context_data(**kwargs)
        screen = self.get_object()
        context['chart'] = screen.chart.url if screen.chart.name else None 
        return context

def wellinfo(request, pk):
    ''' return contents of info window for google maps '''
    well = Well.objects.get(pk=pk)
    contents = render_to_string('meetnet/well_info.html', {'object': well})
    return HttpResponse(contents, content_type = 'application/text')

class NetworkView(DetailView):
    model = Network
    
    def get_context_data(self, **kwargs):
        context = super(NetworkView, self).get_context_data(**kwargs)
        network = self.get_object()
        content = []
        if network:
            if not network.bound is None:
                context['boundary'] = network.bound
            for well in network.well_set.all():
                pos = well.latlon()
                content.append({'network': network.id,
                                'well': well.id,
                                'name': well.name,
                                'nitg': well.nitg,
                                'lat': pos.y,
                                'lon': pos.x,
                                'url': reverse('meetnet:well-info', args=[well.id]),
                                })
        context['content'] = json.dumps(content) if content else None
        context['maptype'] = 'ROADMAP'
        context['apikey'] = settings.GOOGLE_MAPS_API_KEY
        return context
        
class ScreenChartView(TemplateView):
    template_name = 'plain_chart.html'
    
    def get_context_data(self, **kwargs):
        context = super(ScreenChartView, self).get_context_data(**kwargs)
        filt = Screen.objects.get(pk=context['pk'])
        name = unicode(filt)
        data = filt.get_levels(ref='nap')
        options = {
            'chart': {'type': 'line', 'animation': False, 'zoomType': 'x'},
            'title': {'text': name},
            'xAxis': {'type': 'datetime'},
            'yAxis': [{'title': {'text': 'm'}}
                      ],
            'tooltip': {'valueSuffix': ' m tov NAP',
                        'valueDecimals': 2,
                        'shared': True,
                       }, 
            'legend': {'enabled': False},
            'plotOptions': {'line': {'marker': {'enabled': False}}},            
            'credits': {'enabled': True, 
                        'text': 'acaciawater.com', 
                        'href': 'http://www.acaciawater.com',
                       },
            'series': [{'name': name,
                        'type': 'line',
                        'data': data
                        },
                       ]
            }
            
        context['options'] = json.dumps(options, default=lambda x: int(unix_timestamp(x)*1000))
        context['screen'] = filt
        return context

def json_series(request, pk):
    screen = get_object_or_404(Screen,pk=pk)
    what = request.GET.get('mode','comp') # choices: comp, hand
    if what == 'comp':
        series = screen.get_compensated_series()
    elif what == 'hand':
        series = screen.get_manual_series()
    else:
        raise 'Illegal series type requested'
    
    ref = request.GET.get('ref','nap') # choices: nap, bkb, mv, cm
    if ref == 'nap':
        pass
    elif ref =='bkb':
        series = screen.refpnt - series
    elif ref == 'mv':
        series = screen.well.maaiveld - series
    elif ref == 'cm':
        # converteren naar cm boven sensor
        depths = screen.loggerpos_set.order_by('start_date').values_list('start_date','depth')
        if len(depths)>0:
            x,y = zip(*depths)
            nap = (screen.refpnt - pd.Series(index = x, data = y))
            nap = nap.reindex(series.index,method='pad')
            series = (series - nap) * 100
        else:
            series = pd.Series()
    if series is None or series.empty:
        values = []
    else:
        values = zip(series.index, series.values)
        #values = zip(series.index.astype(np.int64)//10**6, series.values)
    data = {'screen%s'%screen.nr: values}
<<<<<<< HEAD
    return HttpResponse(json.dumps(data,default=lambda x: int(time.mktime(x.timetuple())*1000)),content_type='application/json')
    #return HttpResponse(json.dumps(data),content_type='application/json')
=======
    return HttpResponse(json.dumps(data,default=lambda x: int(unix_timestamp(x)*1000)),content_type='application/json')
>>>>>>> 51f82fde
    
class WellChartView(TemplateView):
    template_name = 'meetnet/chart_detail.html'
        
    def get_context_data(self, **kwargs):
        context = super(WellChartView, self).get_context_data(**kwargs)
        well = Well.objects.get(pk=context['pk'])
        name = unicode(well)
         
        options = {
             'rangeSelector': { 'enabled': True,
                               'inputEnabled': True,
                               },
            'navigator': {'adaptToUpdatedData': True, 'enabled': True},
            'chart': {'type': 'arearange', 'zoomType': 'x','events':{'load':None}},
            'title': {'text': name},
            'xAxis': {'type': 'datetime'},
            'yAxis': [{'title': {'text': 'Grondwaterstand\n(m tov NAP)'}}
                      ],
            'tooltip': {'valueSuffix': ' m',
                        'valueDecimals': 2,
                        'shared': True,
                       }, 
            'legend': {'enabled': True},
            'plotOptions': {'line': {'marker': {'enabled': False}}},            
            'credits': {'enabled': True, 
                        'text': 'acaciawater.com', 
                        'href': 'http://www.acaciawater.com',
                       },
            }

        series = []
<<<<<<< HEAD
        xydata = []
=======
>>>>>>> 51f82fde
        start = stop = None

        for screen in well.screen_set.all():
            if screen.has_data():
                series.append({'name': 'filter {}'.format(screen.nr),
                            'type': 'line',
                            'data': [],
                            'lineWidth': 1,
                            'zIndex': 2,
                            'id': 'screen%d' % screen.nr
                            })
                if start:
                    start = min(start,screen.start())
                else:
                    start = screen.start()
                    
                if stop:
                    stop = min(stop,screen.stop())
                else:
                    stop = screen.stop()

            # sensor positie tov NAP
#             data = []
#             depths = screen.loggerpos_set.order_by('start_date').values_list('start_date','depth')
#             if len(depths)>0:
#                 last = None
#                 for date,value in depths:
#                     if last:
#                         data.append((date,last))
#                     value = screen.refpnt - value
#                     data.append((date,value))
#                     last = value
# #                 date = datetime.datetime(2017,2,1)
# #                 last_date = int(time.mktime(date.timetuple())*1000)
# #                 data.append((last_date,last))
#             if data:
#                 series.append({'name': 'diver {}'.format(screen.nr),
#                         'type': 'line',
#                         'data': data,
#                         'zIndex': 1,
#                         'id': 'diver%d' % screen.nr
#                         })
            

            data = screen.get_manual_series()
            if data is None:
                continue
            hand = zip(data.index.to_pydatetime(), data.values)
            series.append({'name': 'peiling {}'.format(screen.nr),
                        'type': 'scatter',
                        'data': hand,
                        'zIndex': 3,
                        'marker': {'symbol': 'circle', 'radius': 6, 'lineColor': 'white', 'lineWidth': 2, },#'fillColor': screencolor(screen)},
                        'tooltip': {
                                'headerFormat': '<span style="font-size:10px">{point.x:%A %e %B %Y %H:%k }</span><br/><table>',
                                'pointFormat': '<tr><td style="color:{series.color};padding:0;font-size:11px;">{series.name}: </td><td style="padding:0"><b>{point.y:,.2f}</b></td></tr>',
                                'useHTML': True
                            },
                        })
            

<<<<<<< HEAD
        if well.maaiveld and start and stop:
            tz = get_current_timezone()
=======
        maaiveld = well.maaiveld or well.ahn
        if maaiveld and start and stop:
            tz = get_current_timezone()
            maaiveld = float(maaiveld)
>>>>>>> 51f82fde
            series.append({'name': 'maaiveld',
                        'type': 'line',
                        'lineWidth': 2,
                        'color': '#009900',
                        'dashStyle': 'Dash',
<<<<<<< HEAD
                        'data': [(start.astimezone(tz),well.maaiveld),(stop.astimezone(tz),well.maaiveld)],
=======
                        'data': [(start.astimezone(tz),maaiveld),(stop.astimezone(tz),maaiveld)],
>>>>>>> 51f82fde
                        'zIndex': 4,
                        })

        # neerslag toevoegen
        if hasattr(well,'meteo'):
            neerslag = well.meteo.neerslag
            if neerslag:
                data = neerslag.to_array(start=start, stop=stop)
                if data:
                    aantal = len(data)
                    if aantal>1:
                        first = data[0][0]
                        last = data[-1][0]
                        deltat = (last - first)
                        secs = deltat.total_seconds() / (aantal-1)
                        hours = max(int(secs/3600),1)
                    else:
                        hours = 1 
                    
                    series.append({'name': neerslag.name,
                                'type': 'column',
                                'data': data,
                                'yAxis': 1,
                                'pointRange': hours * 3600 * 1000, 
                                'pointPadding': 0,
                                'groupPadding': 0,
                                'pointPlacement': -0.5,
                                'zIndex': 1,
                                'color': 'orange', 
                                'borderColor': '#cc6600', 
                                'tooltip': {'valueSuffix': ' '+neerslag.unit,
                                            'valueDecimals': 2,
                                            'shared': True,
                                           }, 
                                })
                    options['yAxis'].append({'title': {'text': 'Neerslag ({})'.format(neerslag.unit)},
                                             'opposite': 1,
                                             'min': 0,
                                             })
        options['series'] = series
        
        def to_timestamp(dt):
            ''' transform datetime to timestamp '''
        context['options'] = json.dumps(options, default=lambda x: unix_timestamp(x)*1000)
        context['object'] = well
        return context

from acacia.data.views import DownloadSeriesAsZip

def get_series(screen):
    return screen.find_series()

@login_required
def DownloadSeriesAsNITG(request,source,series):
    ''' Tijdreeksen downloaden als zip file '''
    download_well_nitg(None, request, series) # reuse method from admin.actions. Runs in separate thread
    return redirect(request.META.get('HTTP_REFERER','/'))

def EmailNetworkSeries(request,pk):
    net = get_object_or_404(Network, pk=pk)
    series = [get_series(s) for w in net.well_set.all() for s in w.screen_set.all()]
    return DownloadSeriesAsZip(request, unicode(net), series)

def EmailNetworkNITG(request, pk):
    net = get_object_or_404(Network, pk=pk)
    return DownloadSeriesAsNITG(request, unicode(net), net.well_set.all())
    
def EmailWellSeries(request,pk):
    well = get_object_or_404(Well, pk=pk)
    series = [get_series(s) for s in well.screen_set.all()]
    return DownloadSeriesAsZip(request, unicode(well), series)

def DownloadWellSeries(request,pk):
    well = get_object_or_404(Well, pk=pk)
    series = [get_series(s) for s in well.screen_set.all()]
    if series:
        if len(series)==1:
            resp = series_as_csv(series[0]) # one single csv file
            resp['Content-Disposition'] = 'attachment; filename={}.csv'.format(slugify(str(well)))
        else:
            resp = download_series_csv(None,request,series) # zip archive with all series
            resp['Content-Disposition'] = 'attachment; filename={}.zip'.format(slugify(str(well)))
        return resp
    
def EmailScreenSeries(request,pk):
    screen = get_object_or_404(Screen,pk=pk)
    series = get_series(screen)
    return DownloadSeriesAsZip(request, unicode(screen), series)

class UploadDoneView(TemplateView):
    template_name = 'upload_done.html'

    def get_context_data(self, **kwargs):
        context = super(UploadDoneView, self).get_context_data(**kwargs)
        context['user'] = self.request.user
        context['network'] = get_object_or_404(Network,pk=int(kwargs.get('id',1)))
        return context

def save_file(file_obj,folder):
    path = default_storage.path(os.path.join(folder,file_obj.name))
    dirname = os.path.dirname(path)
    if not os.path.exists(dirname):
        os.makedirs(dirname)
    with open(path, 'wb') as destination:
        for chunk in file_obj.chunks():
            destination.write(chunk)
    return path

class UploadFileView(FormView):

    template_name = 'upload.html'
    form_class = UploadFileForm
    success_url = '/done/1'
    
    def get_success_url(self):
        return reverse('meetnet:upload_done',kwargs=self.kwargs)

    def get_context_data(self, **kwargs):
        context = super(UploadFileView, self).get_context_data(**kwargs)
        context['network'] = get_object_or_404(Network,pk=int(self.kwargs.get('id')))
        return context

    def form_valid(self, form):

        # download files to upload folder
        local_files = []
        for f in form.files.getlist('filename'):
            path = save_file(f,'upload')
            local_files.append(path)
            
        network = get_object_or_404(Network,pk=int(self.kwargs.get('id')))

        # start background process that handles uploaded files
        from threading import Thread
        t = Thread(target=handle_uploaded_files, args=(self.request, network, local_files))
        t.start()
        
        return super(UploadFileView,self).form_valid(form)
<|MERGE_RESOLUTION|>--- conflicted
+++ resolved
@@ -17,12 +17,6 @@
 from .forms import UploadFileForm
 from .actions import download_well_nitg
 
-<<<<<<< HEAD
-import os, json, logging, time
-
-from util import handle_uploaded_files
-from django.utils.timezone import get_current_timezone
-=======
 import os, json, logging
 
 from util import handle_uploaded_files
@@ -30,7 +24,6 @@
 from django.utils.text import slugify
 from acacia.data.actions import download_series_csv
 from acacia.data.util import series_as_csv, unix_timestamp
->>>>>>> 51f82fde
 
 logger = logging.getLogger(__name__)
 
@@ -152,12 +145,7 @@
         values = zip(series.index, series.values)
         #values = zip(series.index.astype(np.int64)//10**6, series.values)
     data = {'screen%s'%screen.nr: values}
-<<<<<<< HEAD
-    return HttpResponse(json.dumps(data,default=lambda x: int(time.mktime(x.timetuple())*1000)),content_type='application/json')
-    #return HttpResponse(json.dumps(data),content_type='application/json')
-=======
     return HttpResponse(json.dumps(data,default=lambda x: int(unix_timestamp(x)*1000)),content_type='application/json')
->>>>>>> 51f82fde
     
 class WellChartView(TemplateView):
     template_name = 'meetnet/chart_detail.html'
@@ -190,10 +178,6 @@
             }
 
         series = []
-<<<<<<< HEAD
-        xydata = []
-=======
->>>>>>> 51f82fde
         start = stop = None
 
         for screen in well.screen_set.all():
@@ -255,25 +239,16 @@
                         })
             
 
-<<<<<<< HEAD
-        if well.maaiveld and start and stop:
-            tz = get_current_timezone()
-=======
         maaiveld = well.maaiveld or well.ahn
         if maaiveld and start and stop:
             tz = get_current_timezone()
             maaiveld = float(maaiveld)
->>>>>>> 51f82fde
             series.append({'name': 'maaiveld',
                         'type': 'line',
                         'lineWidth': 2,
                         'color': '#009900',
                         'dashStyle': 'Dash',
-<<<<<<< HEAD
-                        'data': [(start.astimezone(tz),well.maaiveld),(stop.astimezone(tz),well.maaiveld)],
-=======
                         'data': [(start.astimezone(tz),maaiveld),(stop.astimezone(tz),maaiveld)],
->>>>>>> 51f82fde
                         'zIndex': 4,
                         })
 
