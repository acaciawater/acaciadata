{% extends 'bootbase.html' %}
{% block script %}
{{ block.super }}
<script src="//code.highcharts.com/highcharts.js"></script>
<script src="//code.highcharts.com/modules/exporting.js"></script>
<script src="//code.highcharts.com/modules/offline-exporting.js"></script>
<script>
Highcharts.setOptions({
<<<<<<< HEAD
  global: {useUTC: false},
=======
  global: {useUTC: true},
>>>>>>> 51f82fde
  lang: {
  	shortMonths : ["Jan", "Feb", "Mar", "Apr", "Mei", "Jun", "Jul", "Aug", "Sep", "Okt", "Nov", "Dec"],
	months: ["Januari", "Februari", "Maart", "April", "Mei", "Juni",  "Juli", "Augustus", "September", "Oktober", "November", "December"],
	weekdays: ["Zondag", "Maandag", "Dinsdag", "Woensdag", "Donderdag", "Vrijdag", "Zaterdag"],
	printChart: "Afdrukken",
	downloadJPEG: "Download als JPG",
	downloadPNG: "Download als PNG",
	downloadPDF: "Download als PDF",
	downloadSVG: "Download als SVG",
  }
});
</script>
{% endblock %}

{% block extrastyle %}
<style>
.highcharts-contextmenu { font-family: "sans-serif"; }
</style>
{% endblock %}

{% block content %}
<div class="container-fluid">
<div id="container" style="width:100%;height:600px;"></div>
</div>
{% endblock %}<|MERGE_RESOLUTION|>--- conflicted
+++ resolved
@@ -6,11 +6,7 @@
 <script src="//code.highcharts.com/modules/offline-exporting.js"></script>
 <script>
 Highcharts.setOptions({
-<<<<<<< HEAD
-  global: {useUTC: false},
-=======
   global: {useUTC: true},
->>>>>>> 51f82fde
   lang: {
   	shortMonths : ["Jan", "Feb", "Mar", "Apr", "Mei", "Jun", "Jul", "Aug", "Sep", "Okt", "Nov", "Dec"],
 	months: ["Januari", "Februari", "Maart", "April", "Mei", "Juni",  "Juli", "Augustus", "September", "Oktober", "November", "December"],
