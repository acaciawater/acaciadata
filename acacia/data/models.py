--- conflicted
+++ resolved
@@ -181,7 +181,7 @@
 
     def paramcount(self):
         return sum([d.parametercount() or 0 for d in self.datasources.all()])
-
+    
     def series(self):
         return self.series_set.all()
         
@@ -217,16 +217,6 @@
                 if not c in charts:
                     charts.append(c)
         return charts
-
-#     def charts(self):
-#         charts = []
-#         for f in self.datasources.all():
-#             for p in f.parameter_set.all():
-#                 for s in p.series_set.all():
-#                     for c in s.chartseries_set.all():
-#                         if not c in charts:
-#                             charts.append(c)
-#         return charts
         
 def classForName( kls ):
     parts = kls.split('.')
@@ -729,11 +719,7 @@
             logger.error('Sourcefile %s has no associated file' % self.name)
             return None
         logger.debug('Getting data for sourcefile %s', self.name)
-<<<<<<< HEAD
-        wasClosed = self.file.closed
-=======
         closed = self.file.closed
->>>>>>> 9dfb68f8
         try:
             if closed:
                 self.file.open()
@@ -742,11 +728,7 @@
             logger.exception('Error retrieving data from %s: %s' % (filename, e))
             return None
         finally:
-<<<<<<< HEAD
-            if wasClosed:
-=======
             if closed:
->>>>>>> 9dfb68f8
                 self.file.close()
 
         if data is None:
@@ -1071,7 +1053,7 @@
         
         if self.resample is not None and self.resample != '':
             try:
-                series = series.resample(self.resample,how=self.aggregate)
+                series = series.resample(how=self.aggregate, rule=self.resample)
                 if series.empty:
                     return series
             except Exception as e:
@@ -1182,14 +1164,7 @@
                     date = date.astimezone(tz)
                 pts.append(DataPoint(series=self, date=date, value=value))
             except Exception as e:
-<<<<<<< HEAD
                 self.getLogger().error('Datapoint {},{}: {}'.format(date, value, e))
-=======
-                self.getLogger().debug('Datapoint %s,%g: %s' % (str(date), value, e))
-        with open('/home/theo/texelmeet/hhnk/points.csv','w') as f:
-            for p in pts:
-                f.write('{},{}\n'.format(p.date,p.value)) 
->>>>>>> 9dfb68f8
         return pts
     
     def create_points(self, series, tz):
@@ -1468,7 +1443,7 @@
         variables = {var.name: var.series.to_pandas() for var in self.formula_variables.all()}
         if self.resample is not None and len(self.resample)>0:
             for name,series in variables.iteritems():
-                variables[name] = series.resample(self.resample, how=self.aggregate)
+                variables[name] = series.resample(rule=self.resample, how=self.aggregate)
         
         # add all series into a single dataframe 
         df = pd.DataFrame(variables)
