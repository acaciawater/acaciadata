--- conflicted
+++ resolved
@@ -16,16 +16,6 @@
 import dateutil
 from django.db.models.aggregates import StdDev
 from django.core.exceptions import ObjectDoesNotExist
-<<<<<<< HEAD
-from django.utils.timezone import get_current_timezone, is_naive
-
-THEME_CHOICES = ((None, 'standaard'),
-                 ('dark-blue', 'blauw'),
-                 ('dark-green', 'groen'),
-                 ('gray', 'grijs'),
-                 ('grid', 'grid'),
-                 ('skies', 'wolken'),)
-=======
 from django.utils.timezone import get_current_timezone
 from django.utils.translation import ugettext_lazy as _
 import six
@@ -37,7 +27,6 @@
                  ('gray',_('gray')),
                  ('grid',_('grid')),
                  ('skies',_('skies')),)
->>>>>>> 9f755b7f
 
 def aware(d,tz=None):
     ''' utility function to ensure datetime object has requested timezone '''
@@ -77,17 +66,10 @@
 
 class Project(models.Model):
     name = models.CharField(max_length=50, unique=True)
-<<<<<<< HEAD
     description = models.TextField(blank=True, null=True, verbose_name='omschrijving')
     image = models.ImageField(upload_to=up.project_upload, blank=True, null=True)
     logo = models.ImageField(upload_to=up.project_upload, blank=True, null=True)
     theme = models.CharField(max_length=50, blank=True, null=True, verbose_name='thema', default='dark-blue', choices=THEME_CHOICES, help_text='Thema voor grafieken')
-=======
-    description = models.TextField(blank=True,null=True,verbose_name=_('description'))
-    image = models.ImageField(upload_to=up.project_upload, blank = True, null=True)
-    logo = models.ImageField(upload_to=up.project_upload, blank=True, null=True)
-    theme = models.CharField(max_length=50,null=True, blank=True,verbose_name=_('theme'), default='blue', choices=THEME_CHOICES,help_text=_('Theme for charts'))
->>>>>>> 9f755b7f
         
     def series(self):
         s = []
@@ -109,19 +91,12 @@
         verbose_name_plural = _('projects')
 
 class Webcam(models.Model):
-<<<<<<< HEAD
-    name = models.CharField(max_length=50, verbose_name='naam')
-    description = models.TextField(blank=True, null=True, verbose_name='omschrijving')
-    image = models.TextField(verbose_name='url voor snapshot')
-    video = models.TextField(verbose_name='url voor streaming video')
-    admin = models.TextField(verbose_name='url voor beheer')
-=======
+
     name = models.CharField(max_length=50,verbose_name=_('name'))
     description = models.TextField(blank=True,null=True,verbose_name=_('description'))
     image = models.TextField(verbose_name = _('url for snapshot'))
     video = models.TextField(verbose_name = _('url for streaming video'))
     admin = models.TextField(verbose_name = _('url for admin'))
->>>>>>> 9f755b7f
     
     def snapshot(self):
         url = self.image
@@ -134,16 +109,7 @@
     
 class ProjectLocatie(geo.Model):
     project = models.ForeignKey(Project)
-<<<<<<< HEAD
-    name = models.CharField(max_length=100, verbose_name='naam')
-    description = models.TextField(blank=True, null=True, verbose_name='omschrijving')
-    description.allow_tags = True
-    image = models.ImageField(upload_to=up.locatie_upload, blank=True, null=True)
-    location = geo.PointField(srid=util.RDNEW, verbose_name='locatie', help_text='Projectlocatie in Rijksdriehoekstelsel coordinaten')
-    objects = geo.GeoManager()
-    webcam = models.ForeignKey(Webcam, blank=True, null=True)
-    dashboard = models.ForeignKey('TabGroup', blank=True, null=True, verbose_name='Standaard dashboard')
-=======
+
     name = models.CharField(max_length=100,verbose_name=_('name'))
     description = models.TextField(blank=True,null=True,verbose_name=_('description'))
     description.allow_tags=True
@@ -152,7 +118,6 @@
     objects = geo.GeoManager()
     webcam = models.ForeignKey(Webcam, null = True, blank=True)
     dashboard = models.ForeignKey('TabGroup', blank=True, null=True, verbose_name = _('Default dashboard'))
->>>>>>> 9f755b7f
     
     def get_absolute_url(self):
         return reverse('acacia:projectlocatie-detail', args=[self.id])
@@ -179,17 +144,10 @@
 
 class MeetLocatie(geo.Model):
     projectlocatie = models.ForeignKey(ProjectLocatie)
-<<<<<<< HEAD
-    name = models.CharField(max_length=100, verbose_name='naam')
-    description = models.TextField(blank=True, null=True, verbose_name='omschrijving')
-    image = models.ImageField(upload_to=up.meetlocatie_upload, blank = True, null = True)
-    location = geo.PointField(dim=2, srid=util.RDNEW, verbose_name='locatie', help_text='Meetlocatie in Rijksdriehoekstelsel coordinaten')
-=======
     name = models.CharField(max_length=100,verbose_name=_('name'))
     description = models.TextField(blank=True,null=True,verbose_name=_('description'))
     image = models.ImageField(upload_to=up.meetlocatie_upload, blank = True, null = True)
     location = geo.PointField(dim=2,srid=util.RDNEW,verbose_name=_('location'), help_text=_('Location in Rijksdriehoekstelsel coordinates'))
->>>>>>> 9f755b7f
     objects = geo.GeoManager()
     webcam = models.ForeignKey(Webcam, blank=True, null = True)
 
