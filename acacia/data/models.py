# -*- coding: utf-8 -*-
import os,datetime,math,binascii
from django.db import models
from django.db.models import Avg, Max, Min, Sum
from django.contrib.auth.models import User
from django.core.files.base import ContentFile
from django.utils import timezone
from django.core.urlresolvers import reverse
from django.contrib.gis.db import models as geo
from django.utils.text import slugify
from django.conf import settings
import upload as up
import numpy as np
import pandas as pd
import json,util,StringIO,pytz,logging
import dateutil
from django.db.models.aggregates import StdDev
from django.core.exceptions import ObjectDoesNotExist
<<<<<<< HEAD
from django.utils.timezone import get_current_timezone, is_naive
=======
from django.utils.timezone import get_current_timezone
>>>>>>> 450f45b3

THEME_CHOICES = ((None,'standaard'),
                 ('dark-blue','blauw'),
                 ('dark-green','groen'),
                 ('gray','grijs'),
                 ('grid','grid'),
                 ('skies','wolken'),)

def aware(d,tz=None):
    ''' utility function to ensure datetime object has requested timezone '''
    if d is not None:
        if isinstance(d, (datetime.datetime, datetime.date,)):
            if tz is None or tz == '':
                tz = settings.TIME_ZONE
            if not isinstance(tz, timezone.tzinfo):
                tz = pytz.timezone(tz)
            if timezone.is_naive(d):
                try:
                    return timezone.make_aware(d, tz)            
                except:
    #                 pytz.NonExistentTimeError, pytz.AmbiguousTimeError: # CET/CEST transition?
                    try:
                        return timezone.make_aware(d, pytz.utc)
                    except:
                        pass
            else:
                return d.astimezone(tz)
    return d

from django.utils.deconstruct import deconstructible

@deconstructible
class LoggerSourceMixin(object):
    ''' Mixin that provides a logging adapter that adds source context to log records
    Used to send emails to users that follow a source ''' 
    def getLoggerSource(self):
        return self

    def getLogger(self,name=__name__): 
        logger = logging.getLogger(name)  
        return logging.LoggerAdapter(logger,extra={'source': self.getLoggerSource()})

class Project(models.Model):
    name = models.CharField(max_length=50, unique=True)
    description = models.TextField(blank=True,null=True,verbose_name='omschrijving')
    image = models.ImageField(upload_to=up.project_upload, blank = True, null=True)
    logo = models.ImageField(upload_to=up.project_upload, blank=True, null=True)
    theme = models.CharField(max_length=50,null=True, blank=True,verbose_name='thema', default='dark-blue',choices=THEME_CHOICES,help_text='Thema voor grafieken')
        
    def series(self):
        s = []
        for m in self.projectlocatie_set.all():
            s.extend(m.series())
        return s

    def location_count(self):
        return self.projectlocatie_set.count()
    location_count.short_description='Aantal locaties'
    
    def get_absolute_url(self):
        return reverse('acacia:project-detail', args=[self.id])
         
    def __unicode__(self):
        return self.name

    class Meta:
        verbose_name_plural = 'projecten'

class Webcam(models.Model):
    name = models.CharField(max_length=50,verbose_name='naam')
    description = models.TextField(blank=True,null=True,verbose_name='omschrijving')
    image = models.TextField(verbose_name = 'url voor snapshot')
    video = models.TextField(verbose_name = 'url voor streaming video')
    admin = models.TextField(verbose_name = 'url voor beheer')
    
    def snapshot(self):
        url = self.image
        return '<a href="%s"><img src="%s" height="160px"/></a>' % (url, url)

    snapshot.allow_tags=True

    def __unicode__(self):
        return self.name
    
class ProjectLocatie(geo.Model):
    project = models.ForeignKey(Project)
    name = models.CharField(max_length=100,verbose_name='naam')
    description = models.TextField(blank=True,null=True,verbose_name='omschrijving')
    description.allow_tags=True
    image = models.ImageField(upload_to=up.locatie_upload, blank = True, null = True)
    location = geo.PointField(srid=util.RDNEW,verbose_name='locatie', help_text='Projectlocatie in Rijksdriehoekstelsel coordinaten')
    objects = geo.GeoManager()
    webcam = models.ForeignKey(Webcam, null = True, blank=True)
    dashboard = models.ForeignKey('TabGroup', blank=True, null=True, verbose_name = 'Standaard dashboard')
    
    def get_absolute_url(self):
        return reverse('acacia:projectlocatie-detail', args=[self.id])

    def location_count(self):
        return self.meetlocatie_set.count()
    location_count.short_description='Aantal meetlocaties'

    def __unicode__(self):
        return self.name

    def latlon(self):
        return util.toWGS84(self.location)

    def series(self):
        s = []
        for m in self.meetlocatie_set.all():
            s.extend(m.series())
        return s
    
    class Meta:
        ordering = ['name',]
        unique_together = ('project', 'name', )

class MeetLocatie(geo.Model):
    projectlocatie = models.ForeignKey(ProjectLocatie)
    name = models.CharField(max_length=100,verbose_name='naam')
    description = models.TextField(blank=True,null=True,verbose_name='omschrijving')
    image = models.ImageField(upload_to=up.meetlocatie_upload, blank = True, null = True)
    location = geo.PointField(dim=2,srid=util.RDNEW,verbose_name='locatie', help_text='Meetlocatie in Rijksdriehoekstelsel coordinaten')
    objects = geo.GeoManager()
    webcam = models.ForeignKey(Webcam, null = True, blank=True)

    def project(self):
        return self.projectlocatie.project
        
    def latlon(self):
        return util.toWGS84(self.location)

    def datasourcecount(self):
        return self.datasources.count()
    datasourcecount.short_description = 'Aantal datasources'

    def get_absolute_url(self):
        return reverse('acacia:meetlocatie-detail',args=[self.id])
    
    def __unicode__(self):
        try:
            return '%s %s' % (self.projectlocatie, self.name)
        except ProjectLocatie.DoesNotExist:
            return self.name

    class Meta:
        ordering = ['name',]
        unique_together = ('projectlocatie', 'name')

    def filecount(self):
        return sum([d.filecount() or 0 for d in self.datasources.all()])

    def paramcount(self):
        return sum([d.parametercount() or 0 for d in self.datasources.all()])

    def series(self):
        return self.series_set.all()
        
    def getseries(self):
        return self.series()
    
    def charts(self):
        charts = []
        for s in self.series():
            for c in s.chartseries_set.all():
                if not c in charts:
                    charts.append(c)
        return charts
        
def classForName( kls ):
    parts = kls.split('.')
    module = ".".join(parts[:-1])
    m = __import__( module )
    for comp in parts[1:]:
        m = getattr(m, comp)            
    return m

class Generator(models.Model):
    name = models.CharField(max_length=50,verbose_name='naam', unique=True)
    classname = models.CharField(max_length=50,verbose_name='python klasse',
                                 help_text='volledige naam van de generator klasse, bijvoorbeeld acacia.data.generators.knmi.Meteo')
    description = models.TextField(blank=True,null=True,verbose_name='omschrijving')
    url = models.URLField(blank=True,null=True,verbose_name = 'Default url')
    
    def get_class(self):
        return classForName(self.classname)
    
    def __unicode__(self):
        return self.name
        
    class Meta:
        ordering = ['name',]

LOGGING_CHOICES = (
                  ('DEBUG', 'Debug'),
                  ('INFO', 'Informatie'),
                  ('WARNING', 'Waarschuwingen'),
                  ('ERROR', 'Fouten'),
#                  ('CRITICAL', 'Alleen kritieke fouten'),
                  )

def timezone_choices():
    return [(tz,tz) for tz in pytz.all_timezones]

TIMEZONE_CHOICES = timezone_choices()

class Datasource(models.Model, LoggerSourceMixin):
    name = models.CharField(max_length=100,verbose_name='naam')
    description = models.TextField(blank=True,null=True,verbose_name='omschrijving')
    meetlocatie=models.ForeignKey(MeetLocatie,null=True,blank=True,verbose_name='Primaire meetlocatie',help_text='Primaire meetlocatie van deze gegevensbron')
    locations=models.ManyToManyField(MeetLocatie,blank=True,related_name='datasources',verbose_name='locaties', help_text='Secundaire meetlocaties die deze gegevensbron gebruiken')
    url=models.CharField(blank=True,null=True,max_length=200,help_text='volledige url van de gegevensbron. Leeg laten voor handmatige uploads of default url van generator')
    generator=models.ForeignKey(Generator,help_text='Generator voor het maken van tijdreeksen uit de datafiles')
    user=models.ForeignKey(User,verbose_name='Aangemaakt door')
    created = models.DateTimeField(auto_now_add=True,verbose_name='Aangemaakt op')
    last_download = models.DateTimeField(null=True, blank=True, verbose_name='geactualiseerd')
    autoupdate = models.BooleanField(default=True)
    config=models.TextField(blank=True,null=True,default='{}',verbose_name = 'Additionele configuraties',help_text='Geldige JSON dictionary')
    username=models.CharField(max_length=50, blank=True, null=True, default='anonymous', verbose_name='Gebuikersnaam',help_text='Gebruikersnaam voor downloads')
    password=models.CharField(max_length=50, blank=True, null=True, verbose_name='Wachtwoord',help_text='Wachtwoord voor downloads')
    timezone=models.CharField(max_length=50, blank=True, verbose_name = 'Tijdzone', default=settings.TIME_ZONE,choices=TIMEZONE_CHOICES)

    class Meta:
        ordering = ['name',]
        unique_together = ('name', 'meetlocatie',)
        verbose_name = 'gegevensbron'
        verbose_name_plural = 'gegevensbronnen'
        
    def __unicode__(self):
        return self.name

    def get_absolute_url(self):
        return reverse('acacia:datasource-detail', args=[self.id]) 
    
    def projectlocatie(self):
        return None if self.meetlocatie is None else self.meetlocatie.projectlocatie

    def project(self):
        loc = self.projectlocatie()
        return None if loc is None else loc.project

    def get_generator_instance(self,**kwargs):
        logger = self.getLogger()
        if self.generator is None:
            raise Exception('Generator not defined for datasource %s' % self.name)
        gen = self.generator.get_class()
        if self.config:
            try:
                kwargs.update(json.loads(self.config))
            except Exception as err:
                logger.error('Configuration error in generator %s: %s' % (self.generator, err))
                return None
        return gen(**kwargs)
    
    def build_download_options(self,start=None):
        logger = self.getLogger()
        options = {}
        
        if self.meetlocatie:
            #lonlat = self.meetlocatie.latlon() # does not initialize geo object manager
            loc = MeetLocatie.objects.get(pk=self.meetlocatie.pk)
            lonlat = loc.latlon()
            options['lonlat'] = (lonlat.x,lonlat.y)
            options['meetlocatie'] = unicode(loc)
        if self.username:
            options['username'] = self.username
            options['password'] = self.password
        try:
            # merge options with config
            config = json.loads(self.config)
            options = dict(options.items() + config.items())
        except Exception as e:
            logger.error('Cannot download datasource %s: error in config options. %s' % (self.name, e))
            return None

        if start is not None:
            # override starting date/time
            options['start'] = start
        elif not 'start' in options:
            # incremental download
            options['start'] = self.stop()

        url = self.url or self.generator.url
        if not url:
            logger.error('Cannot download datasource %s: no default url available' % (self.name))
            return None

        options['url']=url

        return options
                   
    def download(self, start=None):
        logger = self.getLogger()
        if self.generator is None:
            logger.error('Cannot download datasource %s: no generator defined' % (self.name))
            return None

        gen = self.get_generator_instance()
        if gen is None:
            logger.error('Cannot download datasource %s: could not create instance of generator %s' % (self.name, self.generator))
            return None

        options = self.build_download_options(start)
        if options is None:
            return None
        
        logger.info('Downloading datasource %s from %s' % (self.name, options['url']))
        try:
            
            files = []
            crcs = {f.crc:f.file for f in self.sourcefiles.all()}

            def callback(result):
                for filename, contents in result.iteritems():
                    crc = abs(binascii.crc32(contents))
                    if crc in crcs:
                        logger.warning('Downloaded file %s ignored: identical to local file %s' % (filename, crcs[crc].file.name))
                        continue
                    try:
                        sourcefile = self.sourcefiles.get(name=filename)
                    except:
                        sourcefile = SourceFile(name=filename,datasource=self,user=self.user)
                    sourcefile.crc = crc
                    contentfile = ContentFile(contents)
                    try:
                        sourcefile.file.save(name=filename, content=contentfile)
                        logger.debug('File %s saved to %s' % (filename, sourcefile.filepath()))
                        crcs[crc] = sourcefile.file
                        files.append(sourcefile)
                    except Exception as e:
                        logger.exception('Problem saving file %s: %s' % (filename,e))

            options['callback'] = callback
            results = gen.download(**options)

        except Exception as e:
            logger.exception('Error downloading datasource %s: %s' % (self.name, e))
            return None            
        logger.info('Download completed, got %s file(s)', len(results))
        self.last_download = aware(timezone.now(),self.timezone)
        self.save(update_fields=['last_download'])
        return files
        
    def update_parameters(self,data=None,files=None,limit=0):
        logger = self.getLogger()
        gen = self.get_generator_instance()
        if gen is None:
            return
        logger.debug('Updating parameters for datasource %s' % self.name)
        params = {}
        if files is None:
            files = self.sourcefiles.all();
            if limit != 0:
                limit = abs(limit)
                # take only last few entries
                files = list(files);
                if len(files) > limit:
                    files = files[-limit];
        for sourcefile in files:
            try:
                try:
                    params.update(gen.get_parameters(sourcefile.file))
                    sourcefile.file.close()
                except Exception as e:
                    logger.exception('Cannot update parameters for sourcefile %s: %s' % (sourcefile, e))
            except Exception as e:
                logger.exception('Cannot open sourcefile %s: %s' % (sourcefile, e))
        logger.debug('Update completed, got %d parameters from %d files', len(params),len(files))
        num_created = 0
        num_updated = 0
        for name,defaults in params.iteritems():
            name = name.strip()
            if name == '':
                continue
            try:
                param = self.parameter_set.get(name=name)
                num_updated = num_updated+1
            except Parameter.DoesNotExist:
                logger.info('parameter %s created' % name)
                param = Parameter(name=name,**defaults)
                param.datasource = self
                num_created = num_created+1
            param.save()
        logger.debug('%d parameters created, %d updated' % (num_created, num_updated))
        return num_created+num_updated

    def replace_parameters(self,data=None):
        self.parameter_set.all().delete()
        self.update_parameters(data)

    def make_thumbnails(self, data=None):
        if data is None:
            data = self.get_data()
        for p in self.parameter_set.all():
            p.make_thumbnail(data)
    
    def get_data(self,**kwargs):
        logger = self.getLogger()
        gen = self.get_generator_instance(**kwargs)
        logger.debug('Getting data for datasource %s', self.name)
        datadict = {}
        start = aware(kwargs.get('start', None))
        stop = aware(kwargs.get('stop', None))
        files = kwargs.get('files', None)
        if files is None:
            files = self.sourcefiles.all()

        for sourcefile in files:

            if start is not None:
                sstop = aware(sourcefile.stop,self.timezone)
                if sstop is not None and sstop < start:
                    continue
            if stop is not None:
                sstart = aware(sourcefile.start,self.timezone)
                if sstart is not None and sstart > stop:
                    continue
                
            # retrieve dict of loc, dataframe for location(s) in sourcefile
            d = sourcefile.get_data(gen,**kwargs)
            if d:
                for loc, data in d.iteritems():

                    if not loc in datadict:
                        datadict[loc] = data
                    else:
                        datadict[loc] = datadict[loc].append(data)
                        
        for loc, data in datadict.iteritems():
            # sourcefile.get_data has already set the timezone, code below is redundant?
            date = np.array([aware(d, self.timezone) for d in data.index.to_pydatetime()])
            slicer = None
            if start is not None:
                if stop is not None:
                    slicer = (date >= start) & (date <= stop) 
                else:
                    slicer = (date >= start)
            elif stop is not None:
                slicer = (date <= stop)
            if slicer is not None:
                data = data[slicer]
            if self.calibrationdata_set:
                data = self.calibrate(data)
            datadict[loc] = data.sort_index()
        return datadict

    def get_locations(self,**kwargs):
        logger = self.getLogger()
        logger.debug('Getting locations for datasource %s', self.name)
        files = kwargs.get('files', None) or self.sourcefiles.all()
        locs = {}
        for sourcefile in files:
            locs.update(sourcefile.get_locations())
        return locs
    
    def calibrate_value(self, value, sensor, calib):
        ''' return calibrated sensor data 
            sensor is iterable with sorted sensor values            
            calib is iterable with corresponding calibration values            
        '''
        n = len(sensor) # number of calibration points
        for i,d in enumerate(sensor):
            if value < d:
                break
        i = max(1,min(i,n-1))
        s1 = sensor[i-1]
        s2 = sensor[i]
        ds = s2-s1
        c1 = calib[i-1]
        c2 = calib[i]
        dc = c2-c1
        if value < s1 or value > s2:
            return None
        calval = c1 + (value - s1) * (dc / ds) 
        return calval
    
    def calibrate(self,data):
        for name in data.columns:
            try:
                par = self.parameter_set.get(name=name)
            except:
                # no such parameter
                continue
            caldata = self.calibrationdata_set.filter(parameter=par).order_by('sensor_value')
            if caldata:
                caldata = [(d.sensor_value, d.calib_value) for d in caldata]
                x,y = zip(*caldata)
                sensdata = data[name]
                data[name] = [self.calibrate_value(value,x,y) for value in sensdata]
        return data
                
    def to_csv(self):
        io = StringIO.StringIO()
        df = self.get_data()
        if df is None:
            return None
        num = len(df)
        for loc, frame in df.items():
            if num > 1:
                # add name of location to dataframe
                frame['location'] = unicode(loc)
            frame.to_csv(io, index_label='Datum/tijd')
        return io.getvalue()

    def parametercount(self):
        count = self.parameter_set.count()
        return count if count>0 else None
    parametercount.short_description = 'parameters'

    def locationcount(self):
        count = self.locations.count()
        return count if count>0 else None
    locationcount.short_description = 'locaties'

    def filecount(self):
        count = self.sourcefiles.count()
        return count if count>0 else None
    filecount.short_description = 'files'

    def calibcount(self):
        count = self.calibrationdata_set.count()
        return count if count>0 else None
    calibcount.short_description = 'IJkpunten'

    def seriescount(self):
        count = sum([p.seriescount() for p in self.parameter_set.all()])
        return count if count>0 else None
    seriescount.short_description = 'tijdreeksen'

    def getseries(self):
        r = set()
        for p in self.parameter_set.all():
            for s in p.series_set.all():
                r.add(s) 
        return r   
    
    def chartscount(self):
        count = sum([p.chartscount() for p in self.parameter_set.all()])
        return count if count>0 else None
    chartscount.short_description = 'grafieken'

    def start(self):
        agg = self.sourcefiles.aggregate(start=Min('start'))
        return aware(agg.get('start', None))

    def stop(self):
        agg = self.sourcefiles.aggregate(stop=Max('stop'))
        return aware(agg.get('stop', None))

    def rows(self):
        agg = self.sourcefiles.aggregate(rows=Sum('rows'))
        return agg.get('rows', None)

class Notification(models.Model):
    # TODO: ook meetlocatie of projectlocatie volgen (ivm berekende reeksen)
    datasource = models.ForeignKey(Datasource,help_text='Gegevensbron welke gevolgd wordt')
    user = models.ForeignKey(User,blank=True,null=True,verbose_name='Gebruiker',help_text='Gebruiker die berichtgeving ontvangt over updates')
    email = models.EmailField(max_length=254,blank=True)
    subject = models.TextField(blank=True,default='acaciadata.com update rapport')
    level = models.CharField(max_length=10,choices = LOGGING_CHOICES, default = 'ERROR', verbose_name='Niveau',help_text='Niveau van berichtgeving')
    active = models.BooleanField(default = True,verbose_name='activeren')

    def __unicode__(self):
        return self.datasource.name

    class Meta:
        verbose_name ='Email berichten'
        verbose_name_plural = 'Email berichten'
    
    def meetlocatie(self):
        return self.datasource.meetlocatie
    
# class UpdateSchedule(models.Model):
#     datasource = models.ForeignKey(Datasource)
#     minute = models.CharField(max_length=2,default='0')
#     hour = models.CharField(max_length=2,default='0')
#     day = models.CharField(max_length=2,default='*')
#     month = models.CharField(max_length=2,default='*')
#     dayofweek = models.CharField(max_length=1,default='*')
#     active = models.BooleanField(default=True)
    
class SourceFile(models.Model,LoggerSourceMixin):
    name=models.CharField(max_length=100,blank=True)
    datasource = models.ForeignKey('Datasource',related_name='sourcefiles', verbose_name = 'gegevensbron')
    file=models.FileField(max_length=200,upload_to=up.sourcefile_upload,blank=True,null=True)
    rows=models.IntegerField(default=0,verbose_name='rijen')
    cols=models.IntegerField(default=0,verbose_name='kolommen')
    locs=models.IntegerField(default=0,verbose_name='locaties')
    start=models.DateTimeField(null=True,blank=True)
    stop=models.DateTimeField(null=True,blank=True)
    crc=models.IntegerField(default=0)
    user=models.ForeignKey(User)
    created = models.DateTimeField(auto_now_add=True,verbose_name='aangemaakt')
    uploaded = models.DateTimeField(auto_now=True)

    def __unicode__(self):
        return self.name
     
    class Meta:
#        unique_together = ('name', 'datasource',)
        verbose_name = 'bronbestand'
        verbose_name_plural = 'bronbestanden'
     
    def meetlocatie(self):
        return self.datasource.meetlocatie

    def projectlocatie(self):
        return self.datasource.projectlocatie()

    def project(self):
        return self.datasource.project()
       
    def filename(self):
        try:
            return os.path.basename(self.file.name)
        except:
            return ''
    filename.short_description = 'bestandsnaam'

    def filesize(self):
        try:
            return self.file.size
            #return os.path.getsize(self.filepath())
        except:
            # file may not (yet) exist
            return 0
    filesize.short_description = 'bestandsgrootte'

    def filedate(self):
        try:
            date = datetime.datetime.fromtimestamp(os.path.getmtime(self.filepath()))
            date = aware(date,self.datasource.timezone or get_current_timezone())
            return date
        except:
            # file may not (yet) exist
            return ''
    filedate.short_description = 'bestandsdatum'

    def filepath(self):
        try:
            return self.file.path
            #return os.path.join(settings.MEDIA_ROOT,self.file.name)
        except:
            return ''
    filepath.short_description = 'bestandslocatie'

    def filetag(self):
        return '<a href="%s">%s</a>' % (os.path.join(settings.MEDIA_URL,self.file.name),self.filename())
    filetag.allow_tags=True
    filetag.short_description='bestand'

    def get_data_dimensions(self, data):
        tz = self.datasource.timezone or get_current_timezone()
        numrows=0
        cols=set()
        begin=None
        end=None
        for k,v in data.iteritems():
            rows = v.shape[0]
            if rows:
                numrows += rows
                start = aware(min(v.index), tz)
                begin = min(begin,start) if begin else start 
                stop = aware(max(v.index), tz)
                end = max(end,stop) if end else stop 
                for colname in v.columns.values:
                    cols.add(colname)
        numcols=len(cols)
        numlocs = len(data)
        
        self.cols = numcols
        self.rows = numrows
        self.locs = numlocs
        self.start= begin
        self.stop = end
        
        return (numlocs,numrows,numcols,begin,end)
    
    def get_data(self,gen=None,**kwargs):
        logger = self.getLogger()
        data = None
        if gen is None:
            gen = self.datasource.get_generator_instance(**kwargs)
        try:
            filename = self.file.name
        except:
            logger.error('Sourcefile %s has no associated file' % self.name)
            return None
        logger.debug('Getting data for sourcefile %s', self.name)
        closed = self.file.closed
        try:
            if closed:
                self.file.open()
            data = gen.get_data(self.file,**kwargs)
        except Exception as e:
            logger.exception('Error retrieving data from %s: %s' % (filename, e))
            return None
        finally:
            if closed:
                self.file.close()

        if data is None:
            logger.warning('No data retrieved from %s' % filename)
        else:
            # generator may return single dataframe or dict with location as key
            if isinstance(data,pd.DataFrame):
                if data.empty:
                    logger.warning('No data retrieved from %s' % filename)
                loc = kwargs.get('meetlocatie',self.meetlocatie())
                data={loc:data}
            self.get_data_dimensions(data)
            logger.debug('Got %d locations, %d rows, %d columns', self.locs,self.rows,self.cols)

        # set timezone of data
        # data should have a datetimeindex
        tz = self.datasource.timezone or get_current_timezone()
        for k,v in data.items():
            if hasattr(v.index,'tz') and v.index.tz:
                data[k]=v.tz_convert(tz)
            else:
                try:
                    data[k]=v.tz_localize(tz,ambiguous='infer')
                except:
                    data[k]=v.tz_localize(tz,ambiguous='NaT')
        return data

    def get_locations(self,gen=None):
        logger=self.getLogger()
        if gen is None:
            gen = self.datasource.get_generator_instance()
        try:
            filename = self.file.name
        except:
            logger.error('Sourcefile %s has no associated file' % self.name)
            return None
        logger.debug('Getting locations for sourcefile %s', self.name)
        try:
            locs = gen.get_locations(self.file)
        except Exception as e:
            logger.exception('Error retrieving locations from %s: %s' % (filename, e))
            return None
        if not locs:
            logger.warning('No locations found in %s' % filename)
        else:
            logger.debug('Got %d locations', len(locs))
        return locs
        
    def get_dimensions(self, data=None):
        if data is None:
            data = self.get_data()
            if data is None:
                self.rows = 0
                self.cols = 0
                self.locs = 0
                self.start = None
                self.stop = None
            else:
                self.get_data_dimensions(data)
            
from django.db.models.signals import pre_delete, pre_save, post_save
from django.dispatch.dispatcher import receiver
from functools import wraps

def loaddata(signal_handler):
    @wraps(signal_handler)
    def wrapper(*args, **kwargs):
        if kwargs.get('raw', False):
            #called from manage.py loaddata
            print "Skipping signal for %s %s" % (args, kwargs)
            return
        signal_handler(*args, **kwargs)
    return wrapper

@receiver(pre_delete, sender=SourceFile)
@loaddata
def sourcefile_delete(sender, instance, **kwargs):
    logger = instance.getLogger()
    filename = instance.file.name
    logger.debug('Deleting file %s for datafile %s' % (filename, instance.name))
    instance.file.delete(False)
    logger.debug('File %s deleted' % filename)

@receiver(pre_save, sender=SourceFile)
@loaddata
def sourcefile_save(sender, instance, **kwargs):
    logger = instance.getLogger()
    date = instance.filedate()
    if date:
        if instance.uploaded is None or date > instance.uploaded:
            instance.uploaded = date
    try:
        instance.get_dimensions(data = kwargs.get('data', None))
    except Exception as e:
        logger.exception('Error getting dimensions while saving sourcefile %s: %s' % (instance, e))
    ds = instance.datasource
    if instance.uploaded is None:
        instance.uploaded = aware(timezone.now(),instance.datasource.timezone or get_current_timezone())
    if ds.last_download is None:
        ds.last_download = instance.uploaded
    elif ds.last_download < instance.uploaded:
        ds.last_download = instance.uploaded
    ds.save()

SERIES_CHOICES = (('line', 'lijn'),
                  ('column', 'staaf'),
                  ('scatter', 'punt'),
                  ('area', 'area'),
                  ('spline', 'spline')
                  )
        
class Parameter(models.Model, LoggerSourceMixin):
    datasource = models.ForeignKey(Datasource)
    name = models.CharField(max_length=50,verbose_name='naam')
    description = models.TextField(blank=True,null=True,verbose_name='omschrijving')
    unit = models.CharField(max_length=10, default='m',verbose_name='eenheid')
    type = models.CharField(max_length=20, default='line', choices = SERIES_CHOICES)
    thumbnail = models.ImageField(upload_to=up.param_thumb_upload, max_length=200, blank=True, null=True)
    
    def __unicode__(self):
        return '%s - %s' % (self.datasource.name, self.name)

    class Meta:
        ordering = ['name',]
        unique_together = ('name', 'datasource',)

    def meetlocatie(self):
        return self.datasource.meetlocatie

    def projectlocatie(self):
        return self.datasource.projectlocatie()

    def project(self):
        return self.datasource.project()
    
    def get_data(self,**kwargs):
        return self.datasource.get_data(parameter=self.name,**kwargs)

    def seriescount(self):
        return self.series_set.count()
    seriescount.short_description='Aantal tijdreeksen'
    
    def thumbtag(self):
        return util.thumbtag(self.thumbnail.name)

    def thumbpath(self):
        return os.path.join(settings.MEDIA_ROOT,self.thumbnail.name)
    
    thumbtag.allow_tags=True
    thumbtag.short_description='thumbnail'
    
    def make_thumbnail(self,data=None):
        logger = self.getLogger()
        if data is None:
            data = self.get_data()
        logger.debug('Generating thumbnail for parameter %s' % self.name)
        dest =  up.param_thumb_upload(self, slugify(unicode(self.name))+'.png')
        self.thumbnail.name = dest
        imagefile = self.thumbnail.path
        imagedir = os.path.dirname(imagefile)
        if not os.path.exists(imagedir):
            os.makedirs(imagedir)
        try:
            series = data[self.name]
            util.save_thumbnail(series,imagefile,self.type)
            logger.debug('Generated thumbnail %s' % dest)
            self.save()
        except Exception as e:
            logger.exception('Error generating thumbnail for parameter %s: %s' % (self.name, e))
            return None
        return self.thumbnail
    
@receiver(pre_delete, sender=Parameter)
@loaddata
def parameter_delete(sender, instance, **kwargs):
    logger=instance.getLogger()
    logger.debug('Deleting thumbnail %s for parameter %s' % (instance.thumbnail.name, instance.name))
    instance.thumbnail.delete(False)
    logger.debug('Thumbnail deleted')

RESAMPLE_METHOD = (
              ('T', 'minuut'),
              ('15T', 'kwartier'),
              ('H', 'uur'),
              ('D', 'dag'),
              ('W', 'week'),
              ('M', 'maand'),
              ('A', 'jaar'),
              )
AGGREGATION_METHOD = (
              ('mean', 'gemiddelde'),
              ('max', 'maximum'),
              ('min', 'minimum'),
              ('sum', 'som'),
              ('diff', 'verschil'),
              ('first', 'eerste'),
              ('last', 'laatste'),
              )
# set  default series type from parameter type in sqlite database: 
# update data_series set type = (select p.type from data_parameter p where id = data_series.parameter_id) 

from polymorphic.manager import PolymorphicManager
from polymorphic.models import PolymorphicModel

class Series(PolymorphicModel,LoggerSourceMixin):
<<<<<<< HEAD
    
=======
>>>>>>> 450f45b3
    mlocatie = models.ForeignKey(MeetLocatie,null=True,blank=True,verbose_name='meetlocatie')
    name = models.CharField(max_length=100,verbose_name='naam')
    description = models.TextField(blank=True,null=True,verbose_name='omschrijving')
    unit = models.CharField(max_length=10, blank=True, null=True, verbose_name='eenheid')
    type = models.CharField(max_length=20, blank = True, verbose_name='weergave', help_text='Standaard weeggave op grafieken', default='line', choices = SERIES_CHOICES)
    parameter = models.ForeignKey(Parameter, null=True, blank=True)
    thumbnail = models.ImageField(upload_to=up.series_thumb_upload, max_length=200, blank=True, null=True)
    user=models.ForeignKey(User)
    objects = PolymorphicManager()
    timezone = models.CharField(max_length=20,blank=True,choices=TIMEZONE_CHOICES,verbose_name='tijdzone')

    # tijdsinterval
    limit_time = models.BooleanField(default = False,verbose_name='tijdsrestrictie',help_text='Beperk tijdreeks tot gegeven tijdsinterval')
    from_limit = models.DateTimeField(blank=True,null=True,verbose_name='Begintijd')
    to_limit = models.DateTimeField(blank=True,null=True,verbose_name='Eindtijd')
    
    # Nabewerkingen
    resample = models.CharField(max_length=10,choices=RESAMPLE_METHOD,blank=True, null=True, 
                                verbose_name='frequentie',help_text='Frequentie voor resampling van tijdreeks')
    aggregate = models.CharField(max_length=10,choices=AGGREGATION_METHOD,blank=True, null=True, 
                                 verbose_name='aggregatie', help_text = 'Aggregatiemethode bij resampling van tijdreeks')
    scale = models.FloatField(default = 1.0,verbose_name = 'verschalingsfactor', help_text = 'constante factor voor verschaling van de meetwaarden (vóór compensatie)')
    scale_series = models.ForeignKey('Series',null=True,blank=True,verbose_name='verschalingsreeks', related_name='scaling_set', help_text='tijdreeks voor verschaling van de meetwaarden (vóór compensatie')

    offset = models.FloatField(default = 0.0, verbose_name = 'compensatieconstante', help_text = 'constante voor compensatie van de meetwaarden (ná verschaling)')
    offset_series = models.ForeignKey('Series',null=True, blank=True, verbose_name='compensatiereeks',related_name='offset_set', help_text = 'tijdreeks voor compensatie van de meetwaarden (ná verschaling)' )
    
    cumsum = models.BooleanField(default = False, verbose_name='accumuleren', help_text = 'reeks transformeren naar accumulatie')
    cumstart = models.DateTimeField(blank = True, null = True, verbose_name='start accumulatie')
    
    class Meta:
        ordering = ['name',]
        unique_together = ('parameter','name','mlocatie')
        verbose_name = 'Tijdreeks'
        verbose_name_plural = 'Tijdreeksen'
        
    def get_absolute_url(self):
        return reverse('acacia:series-detail', args=[self.id]) 
    
    def typename(self):
        from django.contrib.contenttypes.models import ContentType
        return ContentType.objects.get_for_id(self.polymorphic_ctype_id).name
    typename.short_description = 'reekstype'
    
    @staticmethod
    def autocomplete_search_fields():
        return ("id__iexact", "name__icontains",)
    
    def datasource(self):
        try:
            p = self.parameter
        except:
            # Parameter defined but does not exist. Database integrity problem!
            return None
        return None if p is None else p.datasource

    def meetlocatie(self):
        if not self.mlocatie:
            self.set_locatie()
        return self.mlocatie

    def set_locatie(self):
        d = self.datasource()
        self.mlocatie = None if d is None else d.meetlocatie
        
    def projectlocatie(self):
        l = self.meetlocatie()
        return None if l is None else l.projectlocatie

    def project(self):
        p = self.projectlocatie()
        return None if p is None else p.project

    def theme(self):
        p = self.project()
        return None if p is None or p.theme is None else 'themes/%s.js' % p.theme
    
    def default_type(self):
        p = self.parameter
        return 'line' if p is None else p.type

    def default_timezone(self):
        ds = self.datasource()
        if ds:
            return ds.timezone or get_current_timezone()
        else:
            return get_current_timezone()

    def __unicode__(self):
        ds = self.datasource()
        if ds:
            src = ds.name
        else:
            ml = self.meetlocatie()
            if ml:
                src  = ml.name
            else:
                src = '(berekend)'
        return '%s - %s' % (src, self.name)
    
    def do_align(self, s1, s2):
        ''' align series s2 with s1 and fill missing values by padding'''
        # align series and forward fill the missing data
        if is_naive(s1.index):
            if not is_naive(s2.index):
                s1 = s1.tz_localize(s2.index.tz,ambiguous='infer')
        elif is_naive(s2.index):
            s2 = s2.tz_localize(s1.index.tz,ambiguous='infer')
        else: 
            s1 = s1.tz_convert(s2.index.tz)
        a,b = s1.align(s2,method='pad')
        # back fill na values (in case s2 starts after s1)
        s2 = b.fillna(method='bfill')
        return (s1,s2)
    
    def do_offset(self, s1, s2):
        ''' apply offset to series '''
        s1,s2 = self.do_align(s1, s2)
        return s1 + s2

    def do_scale(self, s1, s2):
        ''' scale series s1 with s2 '''
        s1,s2 = self.do_align(s1, s2)
        return s1 * s2
    
    def do_postprocess(self, series, start=None, stop=None):
        ''' perform postprocessing of series data like resampling, scaling etc'''

        logger = self.getLogger()

        # remove n/a values
        series = series.dropna()
        if series.empty:
            return series
 
        # remove duplicates
        series = series.groupby(series.index).last()
        if series.empty:
            return series
        
        if self.resample is not None and self.resample != '':
            try:
                series = series.resample(how=self.aggregate, rule=self.resample)
                if series.empty:
                    return series
            except Exception as e:
                logger.exception('Resampling of series %s failed: %s' % (self.name, e))
                return None

        add_value = 0
        if self.cumsum:
            if self.cumstart is not None:
                #start = series.index.searchsorted(self.cumstart)
                series = series[self.cumstart:]
                if series.empty:
                    return series
            series = series.cumsum()
            if series.empty:
                return series
            if self.aantal() > 0:
                # we hadden al bestaande datapoints in de reeks
                # vind laatste punt van bestaande reeks dat voor begin van nieuwe reeks valt
                begin = pd.to_datetime(series.index[0]) #begin nieuwe reeks
                try:
                    before = self.datapoints.filter(date__lt = begin).order_by('-date')
                    if before:
                        add_value = before[0].value
                except Exception as e:
                    logger.exception('Accumulation of series %s failed: %s' % (self.name, e))

        # apply scaling
        if self.scale != 1.0:
            series = series * self.scale
        if self.scale_series is not None:
            series = self.do_scale(series, self.scale_series.to_pandas())

        #  apply offset
        if add_value != 0:
            # this is a cumulative series with a partial interval
            # add sum from previous interval instead of series.offset
            series = series + add_value
        else:
            if self.offset != 0.0:
                series = series + self.offset
            if self.offset_series is not None:
                series = self.do_offset(series, self.offset_series.to_pandas())

        # clip on time
        if start is None:
            start = self.from_limit
        if stop is None:
            stop = self.to_limit
        if start is None and stop is None:
            return series
        elif start is None:
            return series[:stop]
        elif stop is None:
            return series[start:]
        else:
            return series[start:stop]
         
    def get_series_data(self, data, start=None, stop=None):
        logger = self.getLogger()
       
        if self.parameter is None:
            #raise Exception('Parameter is None for series %s' % self.name)
            return None

        start = start or self.from_limit
        stop = stop or self.to_limit

        if data is None:
            data = self.parameter.get_data(start=start,stop=stop,meetlocatie=self.mlocatie)
            if data is None:
                return None
        if isinstance(data,pd.DataFrame):
            dataframe = data
        else:
            # multiple locations
            if self.mlocatie in data:
                dataframe = data[self.mlocatie]
            elif self.mlocatie.name in data:
                dataframe = data[self.mlocatie.name]
            else:
                logger.error('series %s: location %s not found' % (self.name, self.mlocatie.name))
                return None
        if not self.parameter.name in dataframe:
            # maybe datasource has stopped reporting about this parameter?
            msg = 'series %s: parameter %s not found' % (self.name, self.parameter.name)
            logger.error(msg)
            return None
        
        series = dataframe[self.parameter.name]
        if isinstance(series,pd.DataFrame):
            # drop duplicate column names, retain first
            series = series.T.ix[0].T
        series = self.do_postprocess(series, start, stop)
        return series
    
    def prepare_points(self, series, tz=None):
        ''' return array of datapoints in given timezone from pandas series'''
        pts = []
        for date,value in series.iteritems():
            try:
                value = float(value)
                if math.isnan(value) or date is None:
                    continue
<<<<<<< HEAD
                pts.append(DataPoint(series=self, date=aware(date,tz), value=value))
=======
                date = aware(date,tz)
                pts.append(DataPoint(series=self, date=date, value=value))
>>>>>>> 450f45b3
            except Exception as e:
                self.getLogger().debug('Datapoint %s,%g: %s' % (str(date), value, e))
        return pts
    
    def create_points(self, series, tz):
        return self.datapoints.bulk_create(self.prepare_points(series, tz))
    
    def create(self, data=None, thumbnail=True):
        logger = self.getLogger()
<<<<<<< HEAD
=======
        tz = timezone.get_current_timezone()
>>>>>>> 450f45b3
        logger.debug('Creating series %s' % self.name)
        series = self.get_series_data(data)
        if series is None:
            logger.error('Creation of series %s failed' % self.name)
            return 0
        created = self.create_points(series, self.timezone)
        num_created = len(created)
        logger.info('Series %s updated: %d points created, %d points skipped' % (self.name, num_created, series.count() - num_created))
        if thumbnail and num_created > 0:
            self.make_thumbnail()
        self.save()
        return num_created
    
    def replace(self, data=None):
        logger = self.getLogger()
        logger.debug('Deleting all %d datapoints from series %s' % (self.datapoints.count(), self.name))
        self.datapoints.all().delete()
        return self.create(data)

    def update(self, data=None, start=None, thumbnail=True):
        logger = self.getLogger()

        logger.debug('Updating series %s' % self.name)
        series = self.get_series_data(data, start)
        if series is None:
            logger.error('Update of series %s failed' % self.name)
            return 0
        
        if series.count() == 0:
            logger.warning('No datapoints found in series %s' % self.name)
            return 0;

<<<<<<< HEAD
        # MySQL needs UTC to avoid duplicate index at DST transition 
        pts = self.prepare_points(series,timezone.utc)
=======
        # timezone has to be utc for mysql bulk delete
        pts = self.prepare_points(series, timezone.get_current_timezone())
>>>>>>> 450f45b3
        if pts == []:
            logger.warning('No valid datapoints found in series %s' % self.name)
            return 0;
        
<<<<<<< HEAD
        # delete properties first to avoid foreignkey constraint failure
        self.getProperties().delete()

        # delete the points
        if start is None:
            start = min([p.date for p in pts])
        query = self.datapoints.filter(date__gte=start)
        deleted = query.delete()
        num_deleted = len(deleted) if deleted else 0

=======
        count = self.datapoints.count()
        if count>0:
            # delete properties first to avoid foreignkey constraint failure
            self.properties.delete()
    
            # delete the points
            if start is None:
                start = min([p.date for p in pts])
            query = self.datapoints.filter(date__gte=start)
            deleted = query.delete()
            num_deleted = len(deleted) if deleted else 0
        else:
            num_deleted = 0    
>>>>>>> 450f45b3
        created = self.datapoints.bulk_create(pts)
        num_created = len(created) - num_deleted
        num_updated = num_deleted
        logger.info('Series %s updated: %d points created, %d updated' % (self.name, num_created, num_updated))
        if thumbnail and (num_created > 0 or num_updated > 0):
            self.make_thumbnail()
        self.save()
        return num_created + num_updated
    
    def getproperties(self):
        try:
            props = self.properties
        except SeriesProperties.DoesNotExist:
            props = SeriesProperties.objects.create(series = self)
            props.update()
        return props
     
    def aantal(self):
        return self.getproperties().aantal
     
    def van(self):
        return self.getproperties().van
 
    def tot(self):
        return self.getproperties().tot
    
    def minimum(self):
        return self.getproperties().min
 
    def maximum(self):
        return self.getproperties().max
 
    def gemiddelde(self):
        return self.getproperties().gemiddelde

    def stddev(self):
        return self.getproperties().stddev
 
    def laatste(self):
        return self.getproperties().laatste
 
    def beforelast(self):
        return self.getproperties().beforelast
         
    def eerste(self):
        return self.getproperties().eerste
         
    def thumbpath(self):
        return self.thumbnail.path
         
    def thumbtag(self):
        return util.thumbtag(self.thumbnail.name)
    
    thumbtag.allow_tags=True
    thumbtag.short_description='thumbnail'

    def filter_points(self, **kwargs):
        start = kwargs.get('start', None)
        stop = kwargs.get('stop', None)

        queryset = self.datapoints
        raw = kwargs.get('raw', False)
        if self.validated and not raw:
            queryset = self.validation.validpoint_set.order_by('date')
            first = self.validation.invalid_points.first()
            if first:
                queryset = queryset.filter(date__lt=first.date)
                
        if start is None and stop is None:
            return queryset.all()
        if start is None:
            start = self.van()
        if stop is None:
            stop = self.tot()
        return queryset.filter(date__range=[start,stop])
    
    def to_array(self, **kwargs):
        points = self.filter_points(**kwargs)
        return [(dp.date,dp.value) for dp in points]

    def to_pandas(self, **kwargs):
        arr = self.to_array(**kwargs)
        if arr:
            dates,values = zip(*arr)
            series = pd.Series(values,index=dates,name=self.name).sort_index()
            # change timezone for correct display in highcharts
            series.index = series.index.tz_convert(get_current_timezone())
            return series
        else:
            return pd.Series(name=self.name)
            
    def to_csv(self, **kwargs):
        ser = self.to_pandas(**kwargs)
        io = StringIO.StringIO()
        ser.to_csv(io, header=[self.name], index_label='Datum/tijd')
        return io.getvalue()
    
    def make_thumbnail(self):
        logger = self.getLogger()
        logger.debug('Generating thumbnail for series %s' % self.name)
        try:
            if self.datapoints.count() == 0:
                self.create(thumbnail=False)
            series = self.to_pandas()
            dest =  up.series_thumb_upload(self, slugify(unicode(self.name))+'.png')
            self.thumbnail.name = dest
            imagefile = self.thumbnail.path #os.path.join(settings.MEDIA_ROOT, dest)
            imagedir = os.path.dirname(imagefile)
            if not os.path.exists(imagedir):
                os.makedirs(imagedir)
            util.save_thumbnail(series, imagefile, self.type)
            logger.debug('Generated thumbnail %s' % dest)

        except Exception as e:
            logger.exception('Error generating thumbnail: %s' % e)
        return self.thumbnail

    @property
    def validpoints(self):
        try:
            for v in self.validation.validpoint_set.all():
                if v.value is None:
                    break
                yield v
        except ObjectDoesNotExist:
            # no validation available
            pass
        
    @property
    def is_valid(self):
        try:
            return self.validation.valid 
        except ObjectDoesNotExist:
            # no validation
            return False
    @property
    def validated(self):
        try:
            return self.validation.validated
        except:
            return False
        
    def validate(self,reset=False, accept=False, user=None):
        try:
            val = self.validation
        except ObjectDoesNotExist:
            # no validation
            return
        if reset:
            val.reset()
        val.persist()
        if accept and user:
            val.accept(user=user)

# cache series properties to speed up loading admin page for series
class SeriesProperties(models.Model):
    series = models.OneToOneField(Series,related_name='properties')
    aantal = models.IntegerField(default = 0)
    min = models.FloatField(default = 0, null = True)
    max = models.FloatField(default = 0, null = True)
    van = models.DateTimeField(null = True)
    tot = models.DateTimeField(null = True)
    gemiddelde = models.FloatField(default = 0, null = True)
    stddev = models.FloatField(default = 0, null = True)
    eerste = models.ForeignKey('DataPoint',null = True, related_name='first')
    laatste = models.ForeignKey('DataPoint',null = True, related_name='last')
    beforelast = models.ForeignKey('DataPoint', null = True, related_name='beforelast')  

    def update(self, save = True):
        agg = self.series.datapoints.aggregate(van=Min('date'), tot=Max('date'), min=Min('value'), max=Max('value'), avg=Avg('value'), std = StdDev('value'))
        self.aantal = self.series.datapoints.count()
        self.van = agg.get('van', datetime.datetime.now())
        self.tot = agg.get('tot', datetime.datetime.now())
        self.min = agg.get('min', 0)
        self.max = agg.get('max', 0)
        self.gemiddelde = agg.get('avg', 0)
        self.stddev = agg.get('std', 0)
        if self.aantal == 0:
            self.eerste = None
            self.laatste = None
            self.beforelast = None
        else:
            self.eerste = self.series.datapoints.order_by('date')[0]
            if self.aantal == 1:
                self.laatste = self.eerste
                self.beforelast = self.eerste
            else:
                points = self.series.datapoints.order_by('-date')
                self.laatste = points[0]
                self.beforelast = points[1]
        if save:
            self.save()

class Variable(models.Model):
    locatie = models.ForeignKey(MeetLocatie)
    name = models.CharField(max_length=20, verbose_name = 'variabele')
    series = models.ForeignKey(Series, verbose_name = 'reeks')

    def thumbtag(self):
        try:
            return self.series.thumbtag()
        except:
            return None
        
    thumbtag.allow_tags = True
    thumbtag.short_description = 'thumbnail'

    def __unicode__(self):
        return '%s = %s' % (self.name, self.series)
        
    class Meta:
        verbose_name='variabele'
        verbose_name_plural='variabelen'
        unique_together = ('locatie', 'name', )

# Series that can be edited manually
class ManualSeries(Series):
    ''' Series that can be edited manually (no datasource, nor parameter)'''
    def __unicode__(self):
        return self.name
 
    def get_series_data(self,data,start=None):
        return self.to_pandas(start=start)
     
    class Meta:
        verbose_name = 'Handmatige reeks'
        verbose_name_plural = 'Handmatige reeksen'
         
class Formula(Series):
    ''' Calculated series '''
    formula_text = models.TextField(blank=True,null=True,verbose_name='berekening')
    formula_variables = models.ManyToManyField(Variable,verbose_name = 'variabelen')
    intersect = models.BooleanField(default=True,verbose_name = 'bereken alleen voor overlappend tijdsinterval')
        
    def __unicode__(self):
        return self.name

    def get_variables(self):
        variables = {var.name: var.series.to_pandas() for var in self.formula_variables.all()}
        if self.resample is not None and len(self.resample)>0:
            for name,series in variables.iteritems():
                variables[name] = series.resample(rule=self.resample, how=self.aggregate)
        
        # add all series into a single dataframe 
        df = pd.DataFrame(variables)

        if self.intersect:
            # using intersecting time interval only (no extrapolation)
            start = max([v.index.min() for v in variables.values()])
            stop = min([v.index.max() for v in variables.values()])
            try:
                # sometimes strange errors occur:
                # cannot do slice indexing on <class 'pandas.indexes.range.RangeIndex'> with these indexers [2014-02-20 00:00:00+00:00] of <class 'pandas.tslib.Timestamp'>
                df = df[start:stop]
            except:
                pass

        # interpolate missing values
        df = df.interpolate(method='time')
        
        # return dataframe as dict
        return df.to_dict('series')

    def get_series_data(self,data,start=None,stop=None):
        variables = self.get_variables()
        result = eval(self.formula_text, globals(), variables)
        if isinstance(result, pd.DataFrame):
            result = result[0]
        if isinstance(result, pd.Series):
            result.name = self.name
        return self.do_postprocess(result.tz_convert(self.timezone),None,None)
    
    def get_dependencies(self):
        ''' return list of dependencies in order of processing '''
        deps = []
        for v in self.formula_variables.all():
            s = v.series
            try:
                f = s.formula
                deps.extend(f.get_dependencies())
            except Formula.DoesNotExist:
                pass
            deps.append(s)
        return deps
    
    class Meta:
        verbose_name = 'Berekende reeks'
        verbose_name_plural = 'Berekende reeksen'

@receiver(pre_save, sender=Series)
@receiver(pre_save, sender=ManualSeries)
@receiver(pre_save, sender=Formula)
@loaddata
def series_pre_save(sender, instance, **kwargs):
    if not instance.mlocatie:
        # for parameter series only, others should have mlocatie set
        instance.set_locatie()
    if not instance.timezone:
        instance.timezone = instance.default_timezone()
        
@receiver(post_save, sender=Series)
@receiver(post_save, sender=ManualSeries)
@receiver(post_save, sender=Formula)
@loaddata
def series_post_save(sender, instance, **kwargs):
    try:
        # update (or create) properties should be in post save, because foreignkey to series needs to be valid
        props = instance.getproperties()
        props.update()
    except Exception as e:
        logger = instance.getLogger()
        logger.exception('Error updating properties of %s: %s' % (instance, e))
    
class DataPoint(models.Model):
    #id = models.BigAutoField(primary_key=True, unique = True)
    id = models.BigIntegerField(primary_key=True, unique = True)
    series = models.ForeignKey(Series,related_name='datapoints')
    date = models.DateTimeField(verbose_name='Tijdstip')
    value = models.FloatField(verbose_name='Waarde')
    
    class Meta:
        verbose_name = 'Meetwaarde'
        verbose_name_plural = 'Meetwaarden'
        unique_together=('series','date')
        #ordering = ['date']
        
    def jdate(self):
        return self.date.date

PERIOD_CHOICES = (
              ('hours', 'uur'),
              ('days', 'dag'),
              ('weeks', 'week'),
              ('months', 'maand'),
              ('years', 'jaar'),
              )

   
#class Chart(models.Model):
class Chart(PolymorphicModel):
    name = models.CharField(max_length = 100, verbose_name = 'naam')
    description = models.TextField(blank=True,null=True,verbose_name='toelichting',help_text='Toelichting bij grafiek op het dashboard')
    title = models.CharField(max_length = 100, verbose_name = 'titel')
    user=models.ForeignKey(User)
    start = models.DateTimeField(blank=True,null=True)
    #start_today = models.BooleanField(default=False,verbose_name='vanaf vandaag')
    stop = models.DateTimeField(blank=True,null=True)
    percount = models.IntegerField(default=2,verbose_name='aantal perioden',help_text='maximaal aantal periodes terug in de tijd (0 = alle perioden)')
    perunit = models.CharField(max_length=10,choices = PERIOD_CHOICES, default = 'months', verbose_name='periodelengte')
    timezone = models.CharField(max_length=20,choices=TIMEZONE_CHOICES,verbose_name='tijdzone',blank=True)

    def tijdreeksen(self):
        return self.series.count()
    
    def __unicode__(self):
        return self.name
    
    def get_absolute_url(self):
        return reverse('acacia:chart-view', args=[self.pk])

    def get_dash_url(self):
        return reverse('acacia:chart-detail', args=[self.pk])

    def get_theme(self):
        for s in self.series.all():
            return s.theme()
        return None
    
    def auto_start(self):
        if self.start is None:
            start = aware(datetime.datetime.now(),self.timezone)
            for cs in self.series.all():
                t0 = cs.t0
                if t0 is None:
                    t0 = cs.series.van()
                if t0 is not None:
                    start = min(t0,start)
            if self.percount > 0:
                kwargs = {self.perunit: -self.percount}
                delta = dateutil.relativedelta.relativedelta(**kwargs)
                pstart = aware(datetime.datetime.now() + delta, self.timezone)
                if start is None:
                    return pstart
                start = max(start,pstart) 
            return start
        return self.start

    def to_pandas(self,**kwargs):
        s = { unicode(cd.series)+('' if cd.series.validated else '*'): cd.series.to_pandas(**kwargs) for cd in self.series.all() }
        return pd.DataFrame(s)
    
    def to_csv(self,**kwargs):
        io = StringIO.StringIO()
        df = self.to_pandas(**kwargs)
        df.to_csv(io,index_label='Datum/tijd')
        return io.getvalue()
        
    class Meta:
        ordering = ['name',]
        verbose_name = 'Grafiek'
        verbose_name_plural = 'Grafieken'

@receiver(pre_save, sender=Chart)
def chart_pre_save(sender, instance, **kwargs):
    if not instance.timezone:
        instance.timezone = get_current_timezone()

class Grid(Chart):    
    colwidth = models.FloatField(default=1,verbose_name='tijdstap',help_text='tijdstap in uren')
    rowheight = models.FloatField(default=1,verbose_name='rijhoogte')
    ymin = models.FloatField(default=0,verbose_name='y-minimum')
    entity = models.CharField(default='Weerstand', max_length=50, verbose_name='grootheid')
    unit = models.CharField(max_length=20,default='Ωm',blank=True,verbose_name='eenheid')
    zmin = models.FloatField(null=True,blank=True,verbose_name='z-minimum')
    zmax = models.FloatField(null=True,blank=True,verbose_name='z-maximum')
    scale = models.FloatField(default=1.0,verbose_name='verschalingsfactor')
    
    def get_absolute_url(self):
        return reverse('acacia:grid-view', args=[self.pk])

    def get_dash_url(self):
        return reverse('acacia:grid-detail', args=[self.pk])

    def get_extent(self):
        x1 = None
        x2 = None
        y1 = self.ymin
        y2 = y1 + max(0,self.series.count()-1) * self.rowheight
        z1 = None
        z2 = None
        for cs in self.series.all():
            s = cs.series
            if x1 is None:
                x1 = s.van()
                x2 = s.tot()
                z1 = s.minimum()
                z2 = s.maximum()
            else:
                x1 = min(x1,s.van())
                x2 = max(x2,s.tot())
                z1 = min(z1,s.minimum())
                z2 = max(z2,s.maximum())
        if self.start is not None:
            x1 = self.start
        if self.stop is not None:
            x2 = self.stop
        if self.zmin is not None:
            z1 = self.zmin
        else:
            z1 *= self.scale
        if self.zmax is not None:
            z2 = self.zmax
        else:
            z2 *= self.scale
        return (x1,y1,z1,x2,y2,z2)

DASHSTYLES = (('Solid', 'Standaard'),
              ('Dash', 'Gestreept'),
              ('Dot', 'Gestippeld'),
              )
ORIENTATION = (('h', 'horizontaal'), ('v','vertikaal'))              
dashStyles = [
        'Solid',
        'ShortDash',
        'ShortDot',
        'ShortDashDot',
        'ShortDashDotDot',
        'Dot',
        'Dash',
        'LongDash',
        'DashDot',
        'LongDashDot',
        'LongDashDotDot'
    ]
class BandStyle(models.Model):
    name = models.CharField(max_length=32,verbose_name='naam')
    fillcolor = models.CharField(max_length=32,verbose_name='achtergrondkleur')
    bordercolor = models.CharField(max_length=32,default='black',verbose_name='randkleur')
    borderwidth = models.IntegerField(default=0,verbose_name='breedte rand')
    zIndex = models.IntegerField(default = 0,verbose_name='volgorde')

    def __unicode__(self):
        return self.name
    
class LineStyle(models.Model):
    name = models.CharField(max_length=32,verbose_name='naam')
    color = models.CharField(max_length=32,default='black',verbose_name='kleur')
    dashstyle = models.CharField(max_length=32,default='Solid',choices=DASHSTYLES,verbose_name='stijl')
    width = models.CharField(max_length=32,default='0',verbose_name='breedte')
    zIndex = models.IntegerField(default = 0,verbose_name='volgorde')

    def __unicode__(self):
        return self.name


class PlotLine(models.Model):
    chart = models.ForeignKey(Chart,verbose_name='grafiek')
    axis = models.IntegerField(default=1)
    style = models.ForeignKey(LineStyle,verbose_name='stijl')
    orientation = models.CharField(max_length=1,choices=ORIENTATION,verbose_name='oriëntatie')
    label = models.CharField(max_length=50)
    value = models.CharField(max_length=32,verbose_name='waarde')
    repetition = models.CharField(max_length=32,default='0',verbose_name='herhaling')

    class Meta:
        verbose_name = 'Lijn'
        verbose_name_plural = 'Lijnen'
        
        
class PlotBand(models.Model):
    chart = models.ForeignKey(Chart,verbose_name='grafiek')
    axis = models.IntegerField(default=1)
    style = models.ForeignKey(BandStyle,verbose_name='stijl')
    orientation = models.CharField(max_length=1,choices=ORIENTATION,verbose_name='oriëntatie')
    label = models.CharField(max_length=50)
    low = models.CharField(max_length = 32,verbose_name='van')
    high = models.CharField(max_length=32,verbose_name='tot')
    repetition = models.CharField(max_length=32,verbose_name='herhaling')

    class Meta:
        verbose_name = 'Strook'
        verbose_name_plural = 'Stroken'

AXIS_CHOICES = (
                ('l', 'links'),
                ('r', 'rechts'),
               )

class ChartSeries(models.Model):
    chart = models.ForeignKey(Chart,related_name='series', verbose_name='grafiek')
    order = models.IntegerField(default=1,verbose_name='volgorde')
    series = models.ForeignKey(Series, verbose_name = 'tijdreeks')
    series2 = models.ForeignKey(Series, related_name='series2',blank=True, null=True, verbose_name = 'tweede tijdreeks', help_text='tijdreeks voor ondergrens bij area grafiek')
    name = models.CharField(max_length=100,blank=True,null=True,verbose_name='legendanaam')
    axis = models.IntegerField(default=1,verbose_name='Nummer y-as')
    axislr = models.CharField(max_length=2, choices=AXIS_CHOICES, default='l',verbose_name='Positie y-as')
    color = models.CharField(null=True,blank=True,max_length=20, verbose_name = 'Kleur', help_text='Standaard kleur (bv Orange) of rgba waarde (bv rgba(128,128,0,1)) of hexadecimaal getal (bv #ffa500)')
    type = models.CharField(max_length=10, default='line', choices = SERIES_CHOICES)
    stack = models.CharField(max_length=20, blank=True, null=True, verbose_name = 'stapel', help_text='leeg laten of <i>normal</i> of <i>percent</i>')
    label = models.CharField(max_length=20, blank=True,null=True,default='',help_text='label op de y-as')
    y0 = models.FloatField(null=True,blank=True,verbose_name='ymin')
    y1 = models.FloatField(null=True,blank=True,verbose_name='ymax')
    t0 = models.DateTimeField(null=True,blank=True,verbose_name='start')
    t1 = models.DateTimeField(null=True,blank=True,verbose_name='stop')
    
    def __unicode__(self):
        return unicode(self.series)
    
    def theme(self):
        s = self.series
        return None if s is None else s.theme()

    class Meta:
        ordering = ['order', 'name',]
        verbose_name = 'tijdreeks'
        verbose_name_plural = 'tijdreeksen'

class Dashboard(models.Model):
    name = models.CharField(max_length=100, verbose_name= 'naam')
    description = models.TextField(blank=True, null=True,verbose_name = 'omschrijving')
    charts = models.ManyToManyField(Chart, verbose_name = 'grafieken', through='DashboardChart')
    user=models.ForeignKey(User)
    
    def grafieken(self):
        return self.charts.count()

    def sorted_charts(self):
        return self.charts.order_by('dashboardchart__order')
    
    def get_absolute_url(self):
        return reverse('acacia:dash-view', args=[self.id]) 

    def __unicode__(self):
        return self.name
    
    class Meta:
        ordering = ['name',]

class DashboardChart(models.Model):
    chart = models.ForeignKey(Chart, verbose_name='Grafiek')
    dashboard = models.ForeignKey(Dashboard)
    order = models.IntegerField(default = 1, verbose_name = 'volgorde')

    class Meta:
        ordering = ['order',]
        verbose_name = 'Grafiek'
        verbose_name_plural = 'Grafieken'
    
class TabGroup(models.Model):
    location = models.ForeignKey(ProjectLocatie,verbose_name='projectlocatie')
    name = models.CharField(max_length = 50, verbose_name='naam', help_text='naam van dashboard groep')

    def pagecount(self):
        return self.tabpage_set.count()
    pagecount.short_description = 'aantal tabs'
    
    def pages(self):
        return self.tabpage_set.order_by('order')
    
    def __unicode__(self):
        return self.name

    def get_absolute_url(self):
        return reverse('acacia:tabgroup', args=[self.id]) 

    class Meta:
        verbose_name = 'Dashboardgroep'
        verbose_name_plural = 'Dashboardgroepen'
        
class TabPage(models.Model):
    tabgroup = models.ForeignKey(TabGroup)
    name = models.CharField(max_length=50,default='basis',verbose_name='naam')
    order = models.IntegerField(default=1,verbose_name='volgorde', help_text='volgorde van tabblad')
    dashboard = models.ForeignKey(Dashboard)

    def __unicode__(self):
        return self.name

    class Meta:
        verbose_name = 'Tabblad'
        verbose_name_plural = 'Tabbladen'
        
class CalibrationData(models.Model):
    datasource = models.ForeignKey(Datasource)
    parameter = models.ForeignKey(Parameter)
    sensor_value = models.FloatField(verbose_name = 'meetwaarde')
    calib_value = models.FloatField(verbose_name='ijkwaarde')
    
    class Meta:
        verbose_name = 'IJkpunt'        
        verbose_name_plural = 'IJkset'

class KeyFigure(models.Model):
    ''' Net zoiets als een Formula, maar dan met een scalar als resultaat'''
    locatie = models.ForeignKey(MeetLocatie)
    name = models.CharField(max_length=200, verbose_name = 'naam')
    description = models.TextField(blank=True, null = True, verbose_name = 'omschrijving')
    variables = models.ManyToManyField(Variable,verbose_name = 'variabelen')
    formula = models.TextField(blank=True,null=True,verbose_name = 'berekening')
    last_update = models.DateTimeField(auto_now = True, verbose_name = 'bijgewerkt')
    startDate = models.DateField(blank=True, null=True)
    stopDate = models.DateField(blank=True, null=True)
    value = models.FloatField(blank=True, null=True, verbose_name = 'waarde')
    
    def __unicode__(self):
        return self.name

    def get_variables(self):
        variables = {var.name: var.series.to_pandas() for var in self.variables.all()}
        df = pd.DataFrame(variables)
        start = max([v.index.min() for v in variables.values()])
        stop = min([v.index.max() for v in variables.values()])
        if self.startDate:
            start = self.startDate
        if self.stopDate:
            stop = self.stopDate
        df = df[start:stop]
        df = df.interpolate(method='time')
        return df.to_dict('series')

    def get_value(self):
        variables = self.get_variables()
        result = eval(self.formula, globals(), variables)
        if isinstance(result, pd.DataFrame):
            result = result[0]
        elif isinstance(result, pd.Series):
            result.name = self.name
        return result
    
    def update(self):
        self.value = self.get_value()
        self.save(update_fields=['value'])
        return self.value

    class Meta:
        verbose_name = 'Kental'        
        verbose_name_plural = 'Kentallen'
        unique_together = ('locatie', 'name')<|MERGE_RESOLUTION|>--- conflicted
+++ resolved
@@ -1,5 +1,6 @@
 # -*- coding: utf-8 -*-
 import os,datetime,math,binascii
+from django.db import connection
 from django.db import models
 from django.db.models import Avg, Max, Min, Sum
 from django.contrib.auth.models import User
@@ -16,11 +17,7 @@
 import dateutil
 from django.db.models.aggregates import StdDev
 from django.core.exceptions import ObjectDoesNotExist
-<<<<<<< HEAD
-from django.utils.timezone import get_current_timezone, is_naive
-=======
 from django.utils.timezone import get_current_timezone
->>>>>>> 450f45b3
 
 THEME_CHOICES = ((None,'standaard'),
                  ('dark-blue','blauw'),
@@ -33,11 +30,11 @@
     ''' utility function to ensure datetime object has requested timezone '''
     if d is not None:
         if isinstance(d, (datetime.datetime, datetime.date,)):
-            if tz is None or tz == '':
-                tz = settings.TIME_ZONE
-            if not isinstance(tz, timezone.tzinfo):
-                tz = pytz.timezone(tz)
             if timezone.is_naive(d):
+                if tz is None or tz == '':
+                    tz = settings.TIME_ZONE
+                if not isinstance(tz, timezone.tzinfo):
+                    tz = pytz.timezone(tz)
                 try:
                     return timezone.make_aware(d, tz)            
                 except:
@@ -45,9 +42,7 @@
                     try:
                         return timezone.make_aware(d, pytz.utc)
                     except:
-                        pass
-            else:
-                return d.astimezone(tz)
+                        pass            
     return d
 
 from django.utils.deconstruct import deconstructible
@@ -926,10 +921,7 @@
 from polymorphic.models import PolymorphicModel
 
 class Series(PolymorphicModel,LoggerSourceMixin):
-<<<<<<< HEAD
-    
-=======
->>>>>>> 450f45b3
+    
     mlocatie = models.ForeignKey(MeetLocatie,null=True,blank=True,verbose_name='meetlocatie')
     name = models.CharField(max_length=100,verbose_name='naam')
     description = models.TextField(blank=True,null=True,verbose_name='omschrijving')
@@ -1177,12 +1169,7 @@
                 value = float(value)
                 if math.isnan(value) or date is None:
                     continue
-<<<<<<< HEAD
                 pts.append(DataPoint(series=self, date=aware(date,tz), value=value))
-=======
-                date = aware(date,tz)
-                pts.append(DataPoint(series=self, date=date, value=value))
->>>>>>> 450f45b3
             except Exception as e:
                 self.getLogger().debug('Datapoint %s,%g: %s' % (str(date), value, e))
         return pts
@@ -1192,10 +1179,6 @@
     
     def create(self, data=None, thumbnail=True):
         logger = self.getLogger()
-<<<<<<< HEAD
-=======
-        tz = timezone.get_current_timezone()
->>>>>>> 450f45b3
         logger.debug('Creating series %s' % self.name)
         series = self.get_series_data(data)
         if series is None:
@@ -1228,18 +1211,12 @@
             logger.warning('No datapoints found in series %s' % self.name)
             return 0;
 
-<<<<<<< HEAD
         # MySQL needs UTC to avoid duplicate index at DST transition 
         pts = self.prepare_points(series,timezone.utc)
-=======
-        # timezone has to be utc for mysql bulk delete
-        pts = self.prepare_points(series, timezone.get_current_timezone())
->>>>>>> 450f45b3
         if pts == []:
             logger.warning('No valid datapoints found in series %s' % self.name)
             return 0;
         
-<<<<<<< HEAD
         # delete properties first to avoid foreignkey constraint failure
         self.getProperties().delete()
 
@@ -1250,21 +1227,6 @@
         deleted = query.delete()
         num_deleted = len(deleted) if deleted else 0
 
-=======
-        count = self.datapoints.count()
-        if count>0:
-            # delete properties first to avoid foreignkey constraint failure
-            self.properties.delete()
-    
-            # delete the points
-            if start is None:
-                start = min([p.date for p in pts])
-            query = self.datapoints.filter(date__gte=start)
-            deleted = query.delete()
-            num_deleted = len(deleted) if deleted else 0
-        else:
-            num_deleted = 0    
->>>>>>> 450f45b3
         created = self.datapoints.bulk_create(pts)
         num_created = len(created) - num_deleted
         num_updated = num_deleted
@@ -1349,10 +1311,7 @@
         arr = self.to_array(**kwargs)
         if arr:
             dates,values = zip(*arr)
-            series = pd.Series(values,index=dates,name=self.name).sort_index()
-            # change timezone for correct display in highcharts
-            series.index = series.index.tz_convert(get_current_timezone())
-            return series
+            return pd.Series(values,index=dates,name=self.name).sort_index()
         else:
             return pd.Series(name=self.name)
             
