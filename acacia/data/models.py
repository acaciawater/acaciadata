--- conflicted
+++ resolved
@@ -17,12 +17,8 @@
 import dateutil
 from django.db.models.aggregates import StdDev
 from django.core.exceptions import ObjectDoesNotExist
-<<<<<<< HEAD
 from django.utils.timezone import get_current_timezone
-=======
-from django.utils.timezone import get_current_timezone, is_naive
 from django.utils.translation import ugettext_lazy as _
->>>>>>> 51f82fde
 
 THEME_CHOICES = ((None,_('default')),
                  ('dark-blue',_('blue')),
@@ -35,38 +31,23 @@
     ''' utility function to ensure datetime object has requested timezone '''
     if d is not None:
         if isinstance(d, (datetime.datetime, datetime.date,)):
-<<<<<<< HEAD
-            if timezone.is_naive(d):
+            try:
+                if timezone.is_naive(d):
+                    return timezone.make_aware(d, tz)            
+            except Exception as e:
+#                 pytz.NonExistentTimeError, pytz.AmbiguousTimeError: # CET/CEST transition?
                 if tz is None or tz == '':
                     tz = settings.TIME_ZONE
                 if not isinstance(tz, timezone.tzinfo):
                     tz = pytz.timezone(tz)
                 try:
-=======
-            if tz is None or tz == '':
-                tz = settings.TIME_ZONE
-            if not isinstance(tz, timezone.tzinfo):
-                tz = pytz.timezone(tz)
-            try:
-                if timezone.is_naive(d):
->>>>>>> 51f82fde
-                    return timezone.make_aware(d, tz)            
-            except Exception as e:
-#                 pytz.NonExistentTimeError, pytz.AmbiguousTimeError: # CET/CEST transition?
-                try:
                     return timezone.make_aware(d, pytz.utc)
                 except:
-<<<<<<< HEAD
     #                 pytz.NonExistentTimeError, pytz.AmbiguousTimeError: # CET/CEST transition?
                     try:
                         return timezone.make_aware(d, pytz.utc)
                     except:
                         pass            
-=======
-                    pass
-            else:
-                return d.astimezone(tz)
->>>>>>> 51f82fde
     return d
 
 from django.utils.deconstruct import deconstructible
@@ -1247,17 +1228,10 @@
             logger.warning('No valid datapoints found in series %s' % self.name)
             return 0;
         
-<<<<<<< HEAD
+
         # delete properties first to avoid foreignkey constraint failure
         self.getProperties().delete()
-=======
->>>>>>> 51f82fde
-
-        # delete properties first to avoid foreignkey constraint failure
-        try:
-            self.properties.delete()
-        except:
-            pass
+
         # delete the points
         if start is None:
             start = min([p.date for p in pts])
