--- conflicted
+++ resolved
@@ -181,7 +181,7 @@
 
     def paramcount(self):
         return sum([d.parametercount() or 0 for d in self.datasources.all()])
-    
+
     def series(self):
         return self.series_set.all()
         
@@ -217,6 +217,16 @@
                 if not c in charts:
                     charts.append(c)
         return charts
+
+#     def charts(self):
+#         charts = []
+#         for f in self.datasources.all():
+#             for p in f.parameter_set.all():
+#                 for s in p.series_set.all():
+#                     for c in s.chartseries_set.all():
+#                         if not c in charts:
+#                             charts.append(c)
+#         return charts
         
 def classForName( kls ):
     parts = kls.split('.')
@@ -307,7 +317,7 @@
             loc = MeetLocatie.objects.get(pk=self.meetlocatie.pk)
             lonlat = loc.latlon()
             options['lonlat'] = (lonlat.x,lonlat.y)
-            options['meetlocatie'] = loc#.name
+            options['meetlocatie'] = unicode(loc)
         if self.username:
             options['username'] = self.username
             options['password'] = self.password
@@ -1143,23 +1153,13 @@
             dataframe = data
         else:
             # multiple locations
-<<<<<<< HEAD
             if self.mlocatie in data:
                 dataframe = data[self.mlocatie]
             elif self.mlocatie.name in data:
                 dataframe = data[self.mlocatie.name]
             else:
                 logger.error('series %s: location %s not found' % (self.name, self.mlocatie.name))
-=======
-            if self.mlocatie in data: 
-                dataframe = data[self.mlocatie]
-            elif self.mlocatie.name in data: 
-                dataframe = data[self.mlocatie.name]
-            else:
-                logger.error('series %s: location %s not found' % (self.name, self.mlocatie))
->>>>>>> c2d341c5
                 return None
-
         if not self.parameter.name in dataframe:
             # maybe datasource has stopped reporting about this parameter?
             msg = 'series %s: parameter %s not found' % (self.name, self.parameter.name)
@@ -1189,14 +1189,10 @@
                     date = date.astimezone(tz)
                 pts.append(DataPoint(series=self, date=date, value=value))
             except Exception as e:
-<<<<<<< HEAD
                 self.getLogger().debug('Datapoint %s,%g: %s' % (str(date), value, e))
 #         with open('/home/theo/texelmeet/hhnk/points.csv','w') as f:
 #             for p in pts:
 #                 f.write('{},{}\n'.format(p.date,p.value)) 
-=======
-                self.getLogger().error('Datapoint {},{}: {}'.format(date, value, e))
->>>>>>> c2d341c5
         return pts
     
     def create_points(self, series, tz):
@@ -1244,14 +1240,21 @@
         if pts == []:
             logger.warning('No valid datapoints found in series %s' % self.name)
             return 0;
-
-        # get points to delete
-        query = self.datapoints.filter(date__gte=start)
-        # delete properties first to avoid foreignkey constraint failure
-        self.properties.delete()
-        deleted = query.delete()
-        num_deleted = len(deleted) if deleted else 0
-        
+        
+        count = self.datapoints.count()
+        if count>0:
+            # delete properties first to avoid foreignkey constraint failure
+            try:
+                self.properties.delete()
+            except:
+                pass
+            values = ["(%d,'%s')" % (self.id, datetime.datetime.strftime(p.date, '%Y-%m-%d %H:%M:%S')) for p in pts]
+            values = '(' + ','.join(values) + ')'
+            sql = 'DELETE from {table} WHERE (`series_id`,`date`) IN {values}'.format(table=DataPoint._meta.db_table, values=values)
+            cursor = connection.cursor()
+            num_deleted = cursor.execute(sql)
+        else:
+            num_deleted = 0    
         created = self.datapoints.bulk_create(pts)
         num_created = len(created) - num_deleted
         num_updated = num_deleted
@@ -1328,7 +1331,6 @@
             stop = self.tot()
         return queryset.filter(date__range=[start,stop])
     
-<<<<<<< HEAD
     def to_array(self, **kwargs):
         points = self.filter_points(**kwargs)
         return [(dp.date,dp.value) for dp in points]
@@ -1341,15 +1343,6 @@
         else:
             return pd.Series(name=self.name)
             
-=======
-    def to_pandas(self, **kwargs):
-        if self.aantal() > 0:
-            index,data = zip(*self.filter_points(**kwargs).values_list('date','value'))
-            return pd.Series(data,index).sort_index()
-        else:
-            return pd.Series()
-
->>>>>>> c2d341c5
     def to_csv(self, **kwargs):
         ser = self.to_pandas(**kwargs)
         io = StringIO.StringIO()
@@ -1562,7 +1555,7 @@
     series = models.ForeignKey(Series,related_name='datapoints')
     date = models.DateTimeField(verbose_name='Tijdstip')
     value = models.FloatField(verbose_name='Waarde')
-
+    
     class Meta:
         verbose_name = 'Meetwaarde'
         verbose_name_plural = 'Meetwaarden'
