--- conflicted
+++ resolved
@@ -125,11 +125,7 @@
             except Exception as e:
                 logger.error(_('ERROR creating series %(name)s: %(ex)s') % {'name':p.name, 'ex':e})
 
-<<<<<<< HEAD
-generate_datasource_series.short_description = 'Standaard tijdreeksen aanmaken voor alle parameters in geselecteerde gegevensbronnen'
-=======
 generate_datasource_series.short_description = _('Create timeseries for all parameters in selected datasources')
->>>>>>> 51f82fde
 
 def update_datasource_series(modeladmin, request, queryset):
     for ds in queryset:
@@ -138,11 +134,7 @@
         data = ds.get_data(start=oldest)
         for s in ds.getseries():
             s.update(data=data)
-<<<<<<< HEAD
-update_datasource_series.short_description = 'Tijdreeksen actualiseren voor geselecteerde gegevensbronnen'
-=======
 update_datasource_series.short_description = _('Update timeseries of selected datasources')
->>>>>>> 51f82fde
         
 def download_series(modeladmin, request, queryset):
     ds = set([series.datasource() for series in queryset])
